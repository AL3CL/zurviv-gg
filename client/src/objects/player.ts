--- conflicted
+++ resolved
@@ -1704,7 +1704,6 @@
 
         const mouseY = inputManager.mousePos.y;
         const mouseX = inputManager.mousePos.x;
-<<<<<<< HEAD
         //local rotation
         if (this.activeId == this.__id && !this.isSpectating && device.mobile == false) {
         this.bodyContainer.rotation = Math.atan2(
@@ -1713,7 +1712,7 @@
         );
         } else {
         this.bodyContainer.rotation = -Math.atan2(this.dir.y, this.dir.x);
-=======
+        }
 
         // local rotation
         if (this.activeId == this.__id && !this.isSpectating) {
@@ -1723,7 +1722,6 @@
             );
         } else {
             this.bodyContainer.rotation = -Math.atan2(this.dir.y, this.dir.x);
->>>>>>> 82e07af6
         }
     }
 
