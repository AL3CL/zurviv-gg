import $ from "jquery";
import * as PIXI from "pixi.js";
import { coldet } from "../../../shared/utils/coldet";
import { GameConfig } from "../../../shared/gameConfig";
import { math } from "../../../shared/utils/math";
import { device } from "../device";
import { GasRenderer, GasSafeZoneRenderer } from "../gas";
import { helpers } from "../helpers";
import { GameObjectDefs } from "../../../shared/defs/gameObjectDefs";
import { PingDefs } from "../../../shared/defs/gameObjects/pingDefs";
import { RoleDefs } from "../../../shared/defs/gameObjects/roleDefs";
import "../objects/particles";
import "../objects/shot";
import "../inputBinds";
import { MapIndicatorBarn } from "../objects/mapIndicator";
import { MapSpriteBarn } from "../objects/mapSprite";
import { PieTimer } from "./pieTimer";
import { v2 } from "../../../shared/utils/v2";

const Action = GameConfig.Action;
const GasMode = GameConfig.GasMode;

function humanizeTime(time) {
    const hours = Math.floor(time / 3600);
    const minutes = Math.floor(time / 60) % 60;
    const seconds = Math.floor(time) % 60;
    let timeText = "";
    if (hours > 0) {
        timeText += `${hours}h `;
    }
    if (hours > 0 || minutes > 0) {
        timeText += `${minutes}m `;
    }
    return (timeText += `${seconds}s`);
}

function Interpolate(start, end, steps, count) {
    const s = start;
    const e = end;
    const f = s + ((e - s) / steps) * count;
    return Math.floor(f);
}

function Color(_r, _g, _b) {
    var r, g, b;
    var setColors = function setColors(_r, _g, _b) {
        r = _r;
        g = _g;
        b = _b;
    };

    setColors(_r, _g, _b);
    this.getColors = function () {
        var colors = {
            r: r,
            g: g,
            b: b
        };
        return colors;
    };
}

export class UiManager {
    /**
     * @param {import("../game").Game} game
     * @param {import("../audioManager").AudioManager} audioManager
     * @param {import("../objects/plane").PlaneBarn} planeBarn
     * @param {import("../ui/localization").Localization} localization
     * @param {import("../inputBinds").InputBinds} inputBinds
     * @param {import("../inputBinds").InputBindUi} inputBindUi
     */
    constructor(game, audioManager, particleBarn, planeBarn, localization, canvasMode, touch, inputBinds, inputBindUi) {
        const This = this;
        this.game = game;
        this.particleBarn = particleBarn;
        this.localization = localization;
        this.touch = touch;
        this.inputBinds = inputBinds;
        this.inputBindUi = inputBindUi;
        this.Pe = new PieTimer();
        this.gameElem = $("#ui-game");
        this.statsMain = $("#ui-stats");
        this.statsElem = $("#ui-stats-bg");
        this.statsContentsContainer = $("#ui-stats-contents");
        this.statsContents = $("#ui-stats-contents-inner");
        this.statsHeader = $("#ui-stats-header");
        this.statsInfoBox = $("#ui-stats-info-box");
        this.statsOptions = $("#ui-stats-options");
        this.statsAds = $(".ui-stats-ad-container");
        this.statsLogo = $("#ui-stats-logo");

        this.fpsDisplay = $("#ui-fps-counter");
        this.fpsDisplay.toggle(this.game.config.get("showFps"));
        this.game.config.addModifiedListener((key) => {
            if (key === "showFps") {
                this.fpsDisplay.toggle(this.game.config.get("showFps"));
            }
        });

        setInterval(() => {
            this.fpsDisplay.text(`${Math.round(this.game.pixi.ticker.FPS)} FPS`);
        }, 500);

        this.escMenuElem = $("#ui-game-menu");
        this.escMenuDisplayed = false;
        this.roleMenuElemWrapper = $("#ui-role-menu-wrapper");
        this.roleMenuElem = $("#ui-role-menu");
        this.roleMenuFooterEnterElem = $("#ui-role-footer-enter");
        this.roleMenuFooterHtml = "";
        this.roleMenuActive = false;
        this.roleMenuDisplayed = false;
        this.roleMenuTicker = 0;
        this.roleDisplayed = "";
        this.roleSelected = "";
        this.roleMenuConfirm = $("#ui-role-footer-enter");
        this.roleMenuConfirm.on("click", (e) => {
            e.stopPropagation();
            This.roleSelected = This.roleDisplayed;
            This.setRoleMenuActive(false);
        });
        this.roleMenuInst = null;
        this.topLeft = $("#ui-top-left");
        this.waitingForPlayers = true;
        this.waitingText = $("#ui-waiting-text");
        this.spectating = false;
        this.prevSpectatorCount = 0;
        this.spectatorCount = 0;
        this.spectatorCounterDisplayed = false;
        this.spectatorCounterContainer = $("#ui-spec-counter");
        this.spectatorCounter = $("#ui-spec-counter-number");
        this.spectateMode = $(".ui-spectate-mode");
        this.spectatedPlayerText = $("#ui-spectate-text");
        this.spectatedPlayerName = "";
        this.spectatedPlayerId = 0;
        this.spectateModeStats = $("#ui-spectate-stats");
        this.spectateModeStatsData = $("#ui-spectate-stats-data");
        this.spectateOptionsWrapper = $("#ui-spectate-options-wrapper");
        this.rightCenter = $("#ui-right-center");
        this.leaderboardAlive = $("#ui-leaderboard-alive");
        this.playersAlive = $(".js-ui-players-alive");
        this.leaderboardAliveFaction = $(
            "#ui-leaderboard-alive-faction"
        );
        this.playersAliveRed = $(".js-ui-players-alive-red");
        this.playersAliveBlue = $(".js-ui-players-alive-blue");
        this.playersAliveRedCounter = 0;
        this.playersAliveBlueCounter = 0;
        this.playerKills = $(".js-ui-player-kills");
        this.announcement = $("#ui-announcement");
        this.killLeaderName = $("#ui-kill-leader-name");
        this.killLeaderCount = $("#ui-kill-leader-count");
        this.mapContainer = $("#ui-map-container");
        this.mapContainerBottom = 52;
        this.mapInfo = $("#ui-map-info");
        this.mapInfoBottom = 218;
        this.gasState = {};
        this.gasIcon = $("#ui-gas-icon");
        this.gasTimer = $("#ui-gas-timer");
        this.mapMinimizeButton = $("#ui-map-minimize");
        this.menuDisplayButton = $("#ui-menu-display");
        this.bottomCenterRight = $("#ui-bottom-center-right");
        $("#ui-map-wrapper").css("display", "block");
        $("#ui-team").css("display", "block");
        this.actionSeq = -1;
        this.displayMapDirty = false;
        this.displayMapClear = false;
        $(".ui-map-expand").on("mousedown", (e) => {
            e.stopPropagation();
        });
        $(".ui-map-expand").on("click", (e) => {
            if (device.touch) {
                if (!This.bigmapDisplayed) {
                    This.displayMapLarge();
                }
            } else if (device.uiLayout == device.UiLayout.Lg) {
                This.displayMapLarge(This.bigmapDisplayed);
            }
        });
        $("#ui-map-minimize").on("mousedown", (e) => {
            e.stopPropagation();
        });
        $("#ui-map-minimize").on("click", (e) => {
            e.stopPropagation();
            This.toggleMiniMap();
        });
        $("#ui-menu-display").on("click", (e) => {
            e.stopPropagation();
            This.toggleEscMenu();
        });
        this.bigmap = $("#big-map");
        this.bigmapCollision = $("#big-map-collision");
        this.moveStyleButton = $("#btn-game-move-style");
        this.moveStyleButton.on("touchstart", () => {
            touch.toggleMoveStyle();
        });
        this.aimStyleButton = $("#btn-game-aim-style");
        this.aimStyleButton.on("touchstart", () => {
            touch.toggleAimStyle();
        });
        this.aimLineButton = $("#btn-game-aim-line");
        this.aimLineButton.on("touchstart", () => {
            touch.toggleAimLine();
        });
        this.onTouchScreen = function(e) {
            if (e.target.id == "cvs") {
                This.toggleEscMenu(true);
            }
        };
        $(document).on("touchstart", this.onTouchScreen);
        this.bigmapClose = $("#big-map-close");
        this.bigmapClose.on("touchend", (e) => {
            e.stopPropagation();
            This.displayMapLarge(true);
        });
        this.bigmapClose.on("mousedown", (e) => {
            e.stopPropagation();
        });
        this.bigmapClose.on("click", (e) => {
            e.stopPropagation();
            This.displayMapLarge(true);
        });

        // In-game menu
        this.gameTabs = $(".ui-game-tab");
        this.gameTabBtns = $(".btn-game-tab-select");
        this.gameKeybindBtns = $(".btn-keybind-desc");
        this.currentGameTab = "settings";
        this.gameTabBtns.on("click", (e) => {
            This.setCurrentGameTab($(e.target).data("tab"));
        });
        this.setCurrentGameTab(this.currentGameTab);

        this.fullScreenButton = $("#btn-game-fullscreen");
        this.fullScreenButton.on("mousedown", (e) => {
            e.stopPropagation();
        });
        this.fullScreenButton.on("click", () => {
            helpers.toggleFullScreen();
            This.toggleEscMenu();
        });
        
        // Display full screen
        let showFullScreen = device.os == "ios" ? "none" : "block";
        if (device.webview || device.touch) {
            showFullScreen = "none";
        }
        $("#btn-game-fullscreen").css("display", showFullScreen);

        this.resumeButton = $("#btn-game-resume");
        this.resumeButton.on("mousedown", (e) => {
            e.stopPropagation();
        });
        this.resumeButton.on("click", () => {
            This.toggleEscMenu();
        });
        if (device.touch) {
            this.resumeButton.css("display", "none");
        }
        $("#btn-spectate-quit").on("click", () => {
            This.quitGame();
        });
        $("#btn-game-quit").on("mousedown", (e) => {
            e.stopPropagation();
        });
        $("#btn-game-quit").on("click", () => {
            This.game.updatePass = true;
            This.game.updatePassDelay = 1;
            This.quitGame();
        });
        this.specStatsButton = $("#btn-spectate-view-stats");
        this.specStatsButton.on("click", () => {
            This.toggleLocalStats();
        });
        this.specBegin = false;
        this.specNext = false;
        this.specPrev = false;
        this.specNextButton = $("#btn-spectate-next-player");
        this.specNextButton.on("click", () => {
            This.specNext = true;
        });
        this.specPrevButton = $("#btn-spectate-prev-player");
        this.specPrevButton.on("click", () => {
            This.specPrev = true;
        });

        // Touch specific buttons
        this.interactionElems = $(
            "#ui-interaction-press, #ui-interaction"
        );
        this.interactionTouched = false;
        this.interactionElems.css("pointer-events", "auto");
        this.interactionElems.on("touchstart", (e) => {
            e.stopPropagation();
            This.interactionTouched = true;
        });

        this.reloadElems = $(
            "#ui-current-clip, #ui-remaining-ammo, #ui-reload-button-container"
        );
        this.reloadTouched = false;
        this.reloadElems.css("pointer-events", "auto");
        this.reloadElems.on("touchstart", (e) => {
            e.stopPropagation();
            This.reloadTouched = true;
        });

        // Faction flair display
        this.flairElems = $(".ui-health-flair");
        this.flairId = 0;

        // Health bar values
        this.healthRed = new Color(255, 0, 0);
        this.healthDarkpink = new Color(255, 45, 45);
        this.healthLightpink = new Color(255, 112, 112);
        this.healthWhite = new Color(255, 255, 255);
        this.healthGrey = new Color(179, 179, 179);

        // Store minimap hidden
        this.minimapDisplayed = true;

        // Store UI visiblity mode
        this.visibilityMode = 0;
        this.hudVisible = true;

        this.gasRenderer = new GasRenderer(canvasMode, 0x000000);
        this.gasSafeZoneRenderer = new GasSafeZoneRenderer();
        this.sentAdStatus = false;
        this.frame = 0;
        this.weapsDirty = false;
        this.weapSwitches = $("#ui-weapon-id-1, #ui-weapon-id-2");
        this.weapNoSwitches = $("#ui-weapon-id-3, #ui-weapon-id-4");
        this.weapDraggedId = 0;
        this.swapWeapSlots = false;
        this.weapDraggedDiv = null;
        this.weapDragging = false;
        this.weapDropped = false;
        this.resetWeapSlotStyling = function() {
            if (This.weapDraggedDiv) {
                This.weapSwitches.css({
                    left: "",
                    top: ""
                });
                $("#ui-game").css({
                    "pointer-events": ""
                });
            }
            This.weapDraggedDiv = null;
            This.weapDragging = false;
            This.weapDropped = false;
            if (This.weapSwitches.hasClass("ui-weapon-dragged")) {
                This.weapSwitches.removeClass("ui-weapon-dragged");
            }
            if (!This.weapNoSwitches.hasClass("ui-outline-hover")) {
                This.weapNoSwitches.addClass("ui-outline-hover");
            }
        };
        if (!device.touch) {
            this.weapSwitches.on("mousedown", function(e) {
                if (e.button == 0) {
                    This.weapDraggedDiv = $(this);
                    This.weapDraggedId = $(this).data("slot");
                }
            });
            $("#ui-game").on("mousemove", (e) => {
                if (This.weapDraggedDiv && !This.weapDropped) {
                    if (This.weapDragging) {
                        This.weapDraggedDiv.css({
                            left: e.pageX - 80,
                            top: e.pageY - 30
                        });
                        This.weapDraggedDiv.addClass("ui-weapon-dragged");
                    } else {
                        $("#ui-game").css({
                            "pointer-events": "initial"
                        });
                        This.weapNoSwitches.removeClass(
                            "ui-outline-hover"
                        );
                        This.weapDragging = true;
                    }
                }
            });
            $("#ui-game, #ui-weapon-id-1, #ui-weapon-id-2").on(
                "mouseup",
                (e) => {
                    if (e.button == 0 && This.weapDraggedDiv != null) {
                        This.weapSwitches.each(function() {
                            const e = $(this).data("slot");
                            if (
                                $(this).is(":hover") &&
                                This.weapDraggedId != e
                            ) {
                                This.swapWeapSlots = true;
                                This.weapDropped = true;
                            }
                        });
                        if (!This.swapWeapSlots) {
                            This.resetWeapSlotStyling();
                        }
                    }
                }
            );
        }
        this.mapSpriteBarn = new MapSpriteBarn();
        this.Ae = new MapIndicatorBarn(this.mapSpriteBarn);
        this.playerMapSprites = [];
        this.playerPingSprites = {};
        this.container = new PIXI.Container();
        this.container.mask = new PIXI.Graphics();
        this.display = {
            gas: this.gasRenderer.display,
            gasSafeZone: this.gasSafeZoneRenderer.display,
            airstrikeZones: planeBarn.airstrikeZoneContainer,
            mapSprites: this.mapSpriteBarn.container,
            teammates: new PIXI.Container(),
            player: new PIXI.Container(),
            border: new PIXI.Graphics()
        };
        this.mapSprite = new PIXI.Sprite(PIXI.Texture.EMPTY);
        this.mapSprite.anchor = new PIXI.Point(0.5, 0.5);
        this.container.addChild(this.mapSprite);
        this.container.addChild(this.display.gas);
        this.container.addChild(this.display.gasSafeZone);
        this.container.addChild(this.display.airstrikeZones);
        this.container.addChild(this.display.mapSprites);
        this.container.addChild(this.display.teammates);
        this.container.addChild(this.display.player);
        this.container.addChild(this.display.border);
        this.bigmapDisplayed = false;
        this.screenScaleFactor = 1;
        const f = this.getMinimapMargin();
        const z = this.getMinimapSize();
        this.minimapPos = v2.create(
            f + z / 2,
            game.camera.screenHeight - z / 2 - f
        );
        this.dead = false;
        this.audioManager = audioManager;
        this.muteButton = $("#ui-mute-ingame");
        this.muteButtonImage = this.muteButton.find("img");
        this.muteOffImg = "audio-off.img";
        this.muteOnImg = "audio-on.img";
        const I = this.audioManager.mute;
        this.muteButtonImage.attr(
            "src",
            I ? this.muteOffImg : this.muteOnImg
        );
        this.muteButton.on("mousedown", (e) => {
            e.stopPropagation();
        });
        this.muteButton.on("click", (e) => {
            let t = This.audioManager.muteToggle();
            This.muteButtonImage.attr(
                "src",
                t ? This.muteOffImg : This.muteOnImg
            );
            t = null;
        });
        this.displayingStats = false;
        this.teamMemberHealthBarWidth = parseInt(
            $(".ui-team-member-health")
                .find(".ui-bar-inner")
                .css("width")
        );
        this.teamMemberHeight = 48;
        this.groupPlayerCount = 0;
        this.teamSelectors = [];
        for (let T = 0; T < 4; T++) {
            const M = this.topLeft;
            const P = T;
            this.teamSelectors.push({
                teamNameHtml: "",
                groupId: $(M).find(`[data-id=${P}]`),
                groupIdDisplayed: false,
                teamName: $(M)
                    .find(`[data-id=${P}]`)
                    .find(".ui-team-member-name"),
                teamIcon: $(M)
                    .find(`[data-id=${P}]`)
                    .find(".ui-team-member-icon"),
                teamStatus: $(M)
                    .find(`[data-id=${P}]`)
                    .find(".ui-team-member-status"),
                teamHealthInner: $(M)
                    .find(`[data-id=${P}]`)
                    .find(".ui-health-actual"),
                teamColor: $(M)
                    .find(`[data-id=${P}]`)
                    .find(".ui-team-member-color"),
                playerId: 0,
                prevHealth: 0,
                prevStatus: {
                    disconnected: false,
                    dead: false,
                    downed: false,
                    role: ""
                },
                indicators: {
                    main: {
                        elem: $("#ui-team-indicators").find(
                            `.ui-indicator-main[data-id=${P}]`
                        ),
                        displayed: false
                    }
                }
            });
        }
        this.displayOldMapSprites = false;
        this.o();
    }

    free() {
        this.gasRenderer.free();

        this.clearUI();
        
        this.roleMenuConfirm.off("click");
        $(".ui-role-option").off("click");
        $(".ui-map-expand").off("mousedown");
        $(".ui-map-expand").off("click");
        $("#ui-map-minimize").off("mousedown");
        $("#ui-map-minimize").off("click");
        $("#ui-menu-display").off("click");
        this.moveStyleButton.off("touchstart");
        this.aimStyleButton.off("touchstart");
        this.aimLineButton.off("touchstart");
        $(document).off("touchstart", this.onTouchScreen);
        this.bigmapClose.off("touchend");
        this.bigmapClose.off("mousedown");
        this.bigmapClose.off("click");
        this.gameTabBtns.off("click");
        this.fullScreenButton.off("mousedown");
        this.fullScreenButton.off("click");
        this.resumeButton.off("mousedown");
        this.resumeButton.off("click");
        $("#btn-spectate-quit").off("click");
        $("#btn-game-quit").off("mousedown");
        $("#btn-game-quit").off("click");
        this.specStatsButton.off("click");
        this.specNextButton.off("click");
        this.specPrevButton.off("click");
        this.interactionElems.off("touchstart");
        this.reloadElems.off("touchstart");
        this.weapSwitches.off("mousedown");
        $("#ui-game").off("mousemove");
        $("#ui-game").off("mouseup");
        $("#ui-weapon-id-1").off("mouseup");
        $("#ui-weapon-id-2").off("mouseup");
        this.muteButton.off("mousedown");
        this.muteButton.off("click");

        // Reset team member health bar widths
        $(".ui-team-member-health")
            .find(".ui-bar-inner")
            .css("width", this.teamMemberHealthBarWidth);

        $("#ui-center").off("mouseenter mouseleave");
        this.inputBinds.menuHovered = false;

        if (!this.hudVisible) {
            this.cycleHud();
        }

        this.Pe.destroy();
        this.clearStatsElems();
        this.setRoleMenuActive(false);
        this.o();
    }

    o() {
        $(".js-ui-map-hidden").css("display", "block");
        $("#ui-map-counter-default").css("display", "inline-block");
        $("#ui-map-counter-faction").css("display", "none");
        this.flairElems.css("display", "none");
        this.clearStatsElems();
        this.setSpectating(false);
        this.updateSpectatorCountDisplay(true);
        this.resetWeapSlotStyling();
        this.dead = false;

        // Reset team selector colors
        for (let i = 0; i < this.teamSelectors.length; i++) {
            this.teamSelectors[i].teamColor.removeAttr("style");
        }
    }

    onMapLoad(map, camera) {
        this.resize(map, camera);
        const displayLeader = map.getMapDef().gameMode.killLeaderEnabled;

        $("#ui-kill-leader-container").css(
            "display",
            displayLeader ? "block" : "none"
        );
        
        if (!device.mobile) {
            $("#ui-killfeed-wrapper").css(
                "top",
                displayLeader ? "60px" : "12px"
            );
        }
    }
    
    /** *
     * @param {import("../objects/player").PlayerBarn} playerBarn 
     */
    m(dt, player, map, gas, i, playerBarn, camera, teamMode, factionMode) {
        const localPlayer = player;

<<<<<<< HEAD
=======
    update(e, t, r, a, i, o, s, n, l) {
        const d = t;
>>>>>>> c890c874
        if (this.weapsDirty) {
            this.resetWeapSlotStyling();
        }

        this.weapsDirty = false;
        this.Ae.Ee(dt);

        // Gas timer display
        const timeLeft = math.max(
            Math.floor(gas.duration * (1 - gas.circleT)),
            0
        );
        const gasState = {
            mode: gas.mode,
            time: timeLeft
        };
        if (
            this.gasState.mode != gasState.mode ||
            this.gasState.time != gasState.time
        ) {
            this.gasState = gasState;
            const gasMoving = this.gasState.mode == GasMode.Moving;
            this.mapInfo.removeClass("icon-pulse");
            this.gasIcon.removeClass("gas-icon");
            this.gasIcon.removeClass("danger-icon");

            if (gasMoving) {
                this.mapInfo.addClass("icon-pulse");
            }
            this.gasIcon.addClass(gasMoving ? "danger-icon" : "gas-icon");

            const minutes = Math.floor(this.gasState.time / 60);
            const seconds = this.gasState.time % 60;
            const strSeconds = `0${seconds}`.slice(-2);
            this.gasTimer.html(`${minutes}:${strSeconds}`);
        }

        // Spectator count display
        this.spectatorCount = player.Re.Be;
        this.updateSpectatorCountDisplay(false);

        if (player.netData.he && !this.dead) {
            this.dead = true;
            this.Pe.stop();
        }

        if (localPlayer.downed || this.dead) {
            this.resetWeapSlotStyling();
        }

        // Action pie timer
        if (
            this.actionSeq != player.action.seq &&
            ((this.actionSeq = player.action.seq),
            this.Pe.stop(),
            player.action.type != Action.None && !this.displayingStats)
        ) {
            let desc = "";
            let actionTxt1 = "";
            let actionTxt2 = "";
            switch (player.action.type) {
            case Action.Reload:
            case Action.ReloadAlt:
                if (GameObjectDefs[player.action.item]) {
                    actionTxt1 =
                            this.localization.translate(
                                "game-reloading"
                            );
                }
                break;
            case Action.UseItem:
                if (GameObjectDefs[player.action.item]) {
                    actionTxt1 =
                            this.localization.translate(
                                "game-using"
                            );
                    actionTxt2 = this.localization.translate(
                        `game-${player.action.item}`
                    );
                }
                break;
            case Action.Revive: {
                const targetName = playerBarn.qe(player.action.targetId).name;
                actionTxt1 =
                        this.localization.translate(
                            "game-reviving"
                        );
                actionTxt2 = localPlayer.downed ? "" : targetName;
                break;
            }
            }
            
            if (actionTxt1 != "" || actionTxt2 != "") {
                // Change subject/verb/object order
                if (
                    this.localization.translate("word-order") ==
                    "svo"
                ) {
                    desc += actionTxt1 || "";
                    desc += actionTxt2 ? ` ${actionTxt2}` : "";
                } else if (
                    this.localization.translate("word-order") ==
                    "sov"
                ) {
                    desc += actionTxt2 ? `${actionTxt2} ` : "";
                    desc += actionTxt1 ? ` ${actionTxt1}` : "";
                }
                this.Pe.start(desc, player.action.time, player.action.duration);
            }
        }

        if (!this.bigmapDisplayed) {
            this.mapSprite.x =
                this.minimapPos.x +
                this.mapSprite.width / 2 -
                (player.pos.x / map.width) * this.mapSprite.width;
            this.mapSprite.y =
                this.minimapPos.y -
                this.mapSprite.height / 2 +
                (player.pos.y / map.height) * this.mapSprite.height;
        }

        const camExtents = v2.create(
            (camera.screenWidth * 0.5) / camera.z(),
            (camera.screenHeight * 0.5) / camera.z()
        );
        const camAabb = {
            min: v2.sub(camera.pos, camExtents),
            max: v2.add(camera.pos, camExtents)
        };

        // Update team UI elements
        const groupId = playerBarn.qe(player.__id).groupId;
        const groupInfo = playerBarn.getGroupInfo(groupId);

        if (!groupInfo) {
            const err = {
                playerId: player.__id,
                groupId: groupId,
                spectating: this.spectating,
                playing: this.game.playingTicker,
                groupInfo: playerBarn.groupInfo
            };
            console.error(`badTeamInfo_1: ${JSON.stringify(err)}`);
        }

        const layoutSm = device.uiLayout == device.UiLayout.Sm;
        const groupPlayerCount = groupInfo.playerIds.length;

        for (let L = 0; L < groupPlayerCount; L++) {
            const teamElems = this.teamSelectors[L];
            const playerId = groupInfo.playerIds[L];
            const playerInfo = playerBarn.qe(playerId);
            const isLocalPlayer = playerId == localPlayer.__id;
            const playerStatus = playerBarn.getPlayerStatus(playerId);
            if (playerStatus && teamMode > 1) {
                if (!teamElems.groupIdDisplayed) {
                    teamElems.groupId.css("display", "block");
                    teamElems.groupIdDisplayed = true;
                }

                // Team UI
                this.updateTeam(
                    L,
                    helpers.htmlEscape(playerInfo.name),
                    playerStatus.health,
                    {
                        disconnected: playerStatus.disconnected,
                        dead: playerStatus.dead,
                        downed: playerStatus.downed,
                        role: playerStatus.role
                    },
                    playerInfo.playerId,
                    playerInfo.teamId,
                    playerBarn
                );

                // Team indicators
                for (const key in teamElems.indicators) {
                    if (teamElems.indicators.hasOwnProperty(key)) {
                        const indicator = teamElems.indicators[key];
                        const elem = indicator.elem;
                        let hideIndicator = true;

                        if ((!isLocalPlayer || indicator.displayAll) && !factionMode) {
                            const playerPos = playerStatus.pos;
                            const dir = v2.normalizeSafe(
                                v2.sub(playerPos, camera.pos),
                                v2.create(1, 0)
                            );
                            const edge = coldet.intersectRayAabb(
                                camera.pos,
                                dir,
                                camAabb.min,
                                camAabb.max
                            );
                            const rot =
                                Math.atan2(dir.y, -dir.x) +
                                Math.PI * 0.5;
                            const screenEdge = camera.pointToScreen(edge);
                            const onscreen = coldet.testCircleAabb(
                                playerPos,
                                GameConfig.player.radius,
                                camAabb.min,
                                camAabb.max
                            );
                            if (!playerStatus.dead && !onscreen) {
                                let off = 32;
                                let transform = `translate(-50%, -50%) rotate(${rot}rad)`;
                                if (layoutSm) {
                                    off = 16;
                                    transform += " scale(0.5)";
                                }
                                hideIndicator = false;
                                const heightAdjust =
                                    device.model == "iphonex" &&
                                        device.webview
                                        ? 20
                                        : 0;
                                elem.css({
                                    left: math.clamp(
                                        screenEdge.x,
                                        off,
                                        camera.screenWidth - off
                                    ),
                                    top: math.clamp(
                                        screenEdge.y,
                                        off,
                                        camera.screenHeight - off - heightAdjust
                                    ),
                                    transform: transform
                                });
                                if (!indicator.displayed) {
                                    elem.css("display", "block");
                                    indicator.displayed = true;
                                }
                            }
                        }
                        if (hideIndicator && indicator.displayed) {
                            elem.css("display", "none");
                            indicator.displayed = false;
                        }
                    }
                }
            }
        }
        // Hide unused elements
        for (let i = groupPlayerCount; i < this.teamSelectors.length; i++) {
            const teamElems = this.teamSelectors[i];
            for (const key in teamElems.indicators) {
                if (teamElems.indicators.hasOwnProperty(key)) {
                    const indicator = teamElems.indicators[key];
                    if (indicator.displayed) {
                        indicator.elem.css("display", "none");
                        indicator.displayed = false;
                    }
                }
            }
            if (teamElems.groupIdDisplayed) {
                teamElems.groupId.css("display", "none");
                teamElems.groupIdDisplayed = false;
            }
        }

         // Faction specific rendering
        if (map.factionMode) {
            const localPlayerInfo = playerBarn.qe(localPlayer.__id);
            if (this.flairId != localPlayerInfo.teamId) {
                this.flairId = localPlayerInfo.teamId;
                // Assume red or blue for now
                const flairColor = this.flairId == 1 ? "red" : "blue";
                this.flairElems.css({
                    display: "block",
                    "background-image": `url(../img/gui/player-patch-${flairColor}.svg)`
                });
            }
        }

        // Set the spectate options height if player count changed
        if (
            teamMode > 1 &&
            this.groupPlayerCount != groupPlayerCount &&
            device.uiLayout == device.UiLayout.Lg
        ) {
            this.groupPlayerCount = groupPlayerCount;
            this.spectateOptionsWrapper.css({
                top:
                    this.groupPlayerCount * this.teamMemberHeight +
                    12
            });
        } else if (teamMode == 1) {
            this.spectateOptionsWrapper.css({
                top: 12
            });
        }
        this.updatePlayerMapSprites(dt, player, playerBarn, map);
        this.mapSpriteBarn.update(dt, this, map);
        this.Pe.update(dt, camera);

        // Update role selection menu
        if (this.roleMenuActive) {
            this.roleMenuTicker -= dt;

            const seconds = Math.ceil(this.roleMenuTicker);
            const html = `${this.localization.translate(
                "game-enter-game"
            )} (${seconds})`;
            if (html != this.roleMenuFooterHtml) {
                this.roleMenuFooterEnterElem.html(html);
                this.roleMenuFooterHtml = html;
            }
            if (
                !this.roleMenuInst &&
                this.audioManager.isSoundLoaded(
                    "ambient_lab_01",
                    "ambient"
                )
            ) {
                this.roleMenuInst = this.audioManager.playSound(
                    "ambient_lab_01",
                    {
                        channel: "ambient"
                    }
                );
            }
            if (this.roleMenuTicker <= 0) {
                this.roleSelected = this.roleDisplayed;
                this.setRoleMenuActive(false);
            }
        }
    }

    updatePlayerMapSprites(e, activePlayer, playerBarn, map) {
        const _this = this;
        const activePlayerInfo = playerBarn.qe(activePlayer.__id);

        let spriteIdx = 0;
        const addSprite = function(e, t, alpha, visible, zOrder, texture, tint) {
            if (spriteIdx >= _this.playerMapSprites.length) {
                const m = _this.mapSpriteBarn.addSprite();
                _this.playerMapSprites.push(m);
            }
            const mapSprite = _this.playerMapSprites[spriteIdx++];
            mapSprite.pos = v2.copy(e);
            mapSprite.scale = t;
            mapSprite.alpha = alpha;
            mapSprite.visible = visible;
            mapSprite.zOrder = zOrder;
            mapSprite.sprite.texture = PIXI.Texture.from(texture);
            mapSprite.sprite.tint = tint;
        };
        let keys = Object.keys(playerBarn.playerStatus);
        for (
            let i = 0;
            i < keys.length;
            i++
        ) {
            const playerStatus = playerBarn.playerStatus[keys[i]];
            const playerId = playerStatus.playerId;
            const playerInfo = playerBarn.qe(playerId);
            const sameGroup = playerInfo.groupId == activePlayerInfo.groupId;
            let zOrder = 65535 + playerId * 2;
            if (playerId == activePlayerInfo.playerId) {
                zOrder +=  65535 * 2;
            }
            const roleDef = RoleDefs[playerStatus.role];
            const customMapIcon = roleDef?.mapIcon;
            if (customMapIcon) {
                zOrder += 65535;
            }

            // Add the inner dot sprite
            let texture = "player-map-inner.img";
            if (customMapIcon) {
                texture = roleDef.mapIcon.alive;
            }
            if (playerStatus.dead) {
                texture = "skull-outlined.img";
                if (customMapIcon) {
                    texture = roleDef.mapIcon.dead;
                }
            } else if (playerStatus.downed) {
                texture = sameGroup
                    ? "player-map-inner.img"
                    : "player-map-downed.img";
            }
            let tint = sameGroup
                ? playerBarn.getGroupColor(playerId)
                : playerBarn.getTeamColor(playerInfo.teamId);
            if (map.factionMode && customMapIcon) {
                tint = playerBarn.getTeamColor(playerInfo.teamId);
            }
            const dotScale = device.uiLayout == device.UiLayout.Sm ? 0.15 : 0.2;
            let scale = dotScale;

            scale = sameGroup
                ? playerStatus.dead
                    ? dotScale * 1.5
                    : customMapIcon
                        ? dotScale * 1.25
                        : dotScale * 1
                : playerStatus.dead || playerStatus.downed || customMapIcon
                    ? dotScale * 1.25
                    : dotScale * 0.75;

            addSprite(playerStatus.pos, scale, playerStatus.minimapAlpha, playerStatus.minimapVisible, zOrder, texture, tint);

             // Add an outer sprite if this player is in our group
            if (sameGroup) {
                const scale = device.uiLayout == device.UiLayout.Sm ? 0.25 : 0.3;
                const visible = playerStatus.minimapVisible && !customMapIcon;

                addSprite(
                    playerStatus.pos,
                    scale,
                    playerStatus.minimapAlpha,
                    visible,
                    zOrder - 1,
                    "player-map-outer.img",
                    16777215
                );
            }
        }

        // Hide any sprites that weren't used
        for (
            let i = this.playerMapSprites.length - 1;
            i >= spriteIdx;
            i--
        ) {
            this.playerMapSprites[i].visible = false;
        }
    }

    getMinimapMargin() {
        if (device.uiLayout == device.UiLayout.Sm) {
            return 4;
        } else {
            return 16;
        }
    }

    getMinimapSize() {
        if (device.uiLayout == device.UiLayout.Sm) {
            return 192;
        } else {
            return 256;
        }
    }

    getMinimapBorderWidth() {
        if (device.uiLayout == device.UiLayout.Sm) {
            return 1;
        } else {
            return 4;
        }
    }
    /**
     * @param {import("../objects/player
     * ").playerBarn} playerBarn
    */
    createPing(e, pos, r, a, playerBarn, o) {
        const s = this;
        const pingDef = PingDefs[e];
        if (pingDef) {
            const createPingSprite = function(scale, tint) {
                const s = s.mapSpriteBarn.addSprite();
                s.pos = v2.copy(pos);
                s.scale = scale;
                s.lifetime = pingDef.mapLife;
                s.pulse = false;
                s.zOrder = 100;
                s.sprite.texture = PIXI.Texture.from(
                    pingDef.mapTexture
                );
                s.sprite.tint = tint;
                return s;
            };
            const createPulseSprite = function(tint) {
                const s = s.mapSpriteBarn.addSprite();
                s.pos = v2.copy(pos);
                s.scale = 0;
                s.lifetime = pingDef.pingLife;
                s.pulse = true;
                s.zOrder = 99;
                s.sprite.texture =
                    PIXI.Texture.from("ping-map-pulse.img");
                s.sprite.tint = tint;
                return s;
            };
            if (pingDef.mapEvent) {
                // Map-event pings free themselves after they are finished;
                // there's no limit to the number that an occur simultaneously.
                const scale = (device.uiLayout == device.UiLayout.Sm ? 0.15 : 0.2) *
                1.5;
                createPingSprite(
                    scale,
                    pingDef.tint
                ).release();
                
                createPulseSprite(pingDef.tint).release();
            } else {
                //
                // Player pings
                //

                // Figure out which tint to use by determining if this player
                // is in our group; if they are use their group color.
                // Otherwise, use their team color.
                // Faction leaders get a special color.
                let tint = 0xffffff;
                const activePlayerInfo = playerBarn.qe(a);
                const playerInfo = playerBarn.qe(r);
                const playerStatus = playerBarn.getPlayerStatus(r);
                if (activePlayerInfo && playerInfo && playerStatus) {
                    if (playerStatus.role == "leader") {
                        // Use a special color if they are a faction leader
                        tint = 0x00ff00;
                    } else if (activePlayerInfo.groupId == playerInfo.groupId) {
                        // Use group color
                        tint = playerBarn.getGroupColor(r);
                    } else {
                        // Use the team color
                        tint = playerBarn.getTeamColor(playerInfo.teamId);
                    }
                }

                // Store ping sprites per-player so we can cancel the most recent
                if (!this.playerPingSprites[r]) {
                    this.playerPingSprites[r] = [];
                }

                // Free the most recently created ping sprites
                const pingSprites = this.playerPingSprites[r];
                for (let i = 0; i < pingSprites.length; i++) {
                    pingSprites[i].free();
                }

                // Create new ping sprites for this player
                const scale = device.uiLayout == device.UiLayout.Sm ? 0.15 : 0.2;
                const pingSprite = createPingSprite(scale, tint);
                const pulseSprite = createPulseSprite(tint);
                pingSprites.push(pingSprite);
                pingSprites.push(pulseSprite);
            }
        }
    }

    updateMapSprite(mapSprite, sprite, spriteVisible, dt) {
        if (mapSprite.displayed) {
            if (mapSprite.life != undefined) {
                mapSprite.life -= dt;
                mapSprite.displayed = mapSprite.life > 0;
                // Quickfades
                if (mapSprite.maxLife - mapSprite.life < 0.1) {
                    sprite.alpha = (mapSprite.maxLife - mapSprite.life) / 0.1;
                } else if (mapSprite.life < 0.5) {
                    sprite.alpha = math.max(mapSprite.life / 0.5, 0);
                } else {
                    sprite.alpha = 1;
                }
            }
            if (mapSprite.pulse && mapSprite.displayed) {
                mapSprite.scale = mapSprite.scale + dt / 2.5;
                sprite.scale.set(mapSprite.scale, mapSprite.scale);
            }
            sprite.visible = spriteVisible && sprite.alpha > 0;
        }
    }

    updateMapIndicators(e) {
        this.Ae.Ne(e);
    }

    getMapPosFromWorldPos(worldPos, map) {
        const xPos =
            this.mapSprite.x -
            this.mapSprite.width / 2 +
            (worldPos.x / map.width) * this.mapSprite.width;
        const yPos =
            this.mapSprite.y +
            this.mapSprite.height / 2 -
            (worldPos.y / map.height) * this.mapSprite.height;
        return v2.create(xPos, yPos);
    }

    getWorldPosFromMapPos(screenPos, map, camera) {
        let insideMap = false;
        if (this.bigmapDisplayed) {
            const xBuffer = (camera.screenWidth - this.mapSprite.width) / 2;
            let yBuffer = (camera.screenHeight - this.mapSprite.height) / 2;
            if (device.uiLayout == device.UiLayout.Sm && !device.isLandscape) {
                yBuffer = 0;
            }
            insideMap =
                screenPos.x > xBuffer &&
                screenPos.x < camera.screenWidth - xBuffer &&
                screenPos.y > yBuffer &&
                screenPos.y < camera.screenHeight - yBuffer;
        } else if (this.minimapDisplayed) {
            const thisMinimapSize = this.getMinimapSize();
            const thisMinimapMargin = this.getMinimapMargin();
            const minimapSize = thisMinimapSize * this.screenScaleFactor;
            const halfSize = (minimapSize + thisMinimapMargin) * 0.5;
            insideMap =
                screenPos.x > this.minimapPos.x - halfSize &&
                screenPos.x < this.minimapPos.x + halfSize &&
                screenPos.y > this.minimapPos.y - halfSize &&
                screenPos.y < this.minimapPos.y + halfSize;
        }
        if (insideMap) {
            const mapOrigin = v2.create(
                this.mapSprite.x - this.mapSprite.width / 2,
                this.mapSprite.y + this.mapSprite.height / 2
            );
            const xWorldPos =
                ((screenPos.x - mapOrigin.x) / this.mapSprite.width) * map.width;
            const yWorldPos =
                ((mapOrigin.y - screenPos.y) / this.mapSprite.height) * map.height;
            return v2.create(xWorldPos, yWorldPos);
        }
        return false;
    }

    hideAll() {
        this.gameElem.css("display", "none");
    }

    showAll() {
        this.gameElem.css("display", "block");
    }

    setLocalKills(kills) {
        this.playerKills.html(kills);
    }

    clearUI() {
        this.Pe.stop();
        this.curAction = {
            type: Action.None
        };
        this.displayMapLarge(true);
        this.displayMiniMap();
        this.clearStatsElems();
        this.clearTeamUI();
        this.toggleEscMenu(true);
        this.toggleLocalStats(true);
        this.visibilityMode = 0;
        this.spectatorCount = 0;
        this.setLocalKills(0);
    }

    beginSpectating() {
        this.specBegin = true;
    }

    hideStats() {
        this.displayingStats = false;
        this.statsMain.css("display", "none");
        this.statsElem.stop().css({
            display: "none",
            opacity: 0
        });
        this.statsContents.stop().hide();
    }

    teamModeToString(teamMode) {
        const l10nMap = {
            unknown: "game-rank",
            1: "game-solo-rank",
            2: "game-duo-rank",
            4: "game-squad-rank"
        };
        const val = l10nMap[teamMode] || l10nMap.unknown;
        return this.localization.translate(val);
    }

    getTitleVictoryText(spectatingAnotherTeam, gameMode) {
        if (spectatingAnotherTeam) {
            return `${this.spectatedPlayerName
            } ${this.localization.translate("game-won-the-game")}`;
        }
        let chickenTxt = "game-chicken";
        if (gameMode.turkeyMode) {
            chickenTxt = "game-turkey";
        }
        return this.localization.translate(chickenTxt);
    }

    getTitleDefeatText(teamMode, spectatingAnotherTeam) {
        if (spectatingAnotherTeam) {
            return `${this.spectatedPlayerName} ${this.localization.translate("game-player-died")}.`;
        } else if (teamMode > 1) {
            return this.localization.translate(
                "game-team-eliminated"
            );
        } else {
            return `${this.localization.translate(
                "game-You"
            )} ${this.localization.translate("game-you-died")}.`;
        }
    }

    getOverviewElems(teamMode, teamRank, teamKills, factionMode) {
        if (factionMode) {
            const redTeamTxt = this.localization.translate("game-red-team");
            const blueTeamTxt = this.localization.translate("game-blue-team");
            return `<div class="ui-stats-header-right ui-stats-header-red-team"><span class="ui-stats-header-stat">${redTeamTxt} </span><span class="ui-stats-header-value">${this.playersAliveRedCounter}</span></div><div class="ui-stats-header-left ui-stats-header-blue-team"><span class="ui-stats-header-stat">${blueTeamTxt} </span><span class="ui-stats-header-value">${this.playersAliveBlueCounter}</span></div>`;
        }
        if (teamMode == 1) {
            return `<div><span class="ui-stats-header-stat">${this.teamModeToString(
                teamMode
            )} </span><span class="ui-stats-header-value">#${teamRank}</span></div>`;
        } else {
            return `<div class="ui-stats-header-right"><span class="ui-stats-header-stat">${this.teamModeToString(
                teamMode
            )} </span><span class="ui-stats-header-value">#${teamRank}</span></div><div class="ui-stats-header-left"><span class="ui-stats-header-stat">${this.localization.translate(
                "game-team-kills"
            )} </span><span class="ui-stats-header-value">${teamKills}</span></div>`;
        }
    }

    quitGame() {
        this.game.gameOver = true;
        this.game.onQuit();
    }

    showStats(playerStats, t, r, winningTeamId, o, localTeamId, teamMode, c, m, p, h, d) {
        const _this = this;

        // If we're spectating a team that's not our own, and the game isn't over yet,
        // don't display the stats screen again.
        if (!c || t == localTeamId || o) {

            this.toggleEscMenu(true);
            this.displayingStats = true;
            this.Pe.stop();
            this.displayMapLarge(true);
            this.clearStatsElems();
            this.setSpectating(false, teamMode);

            this.statsMain.css("display", "block");
            this.statsLogo.css("display", "block");

            this.statsContentsContainer.css({
                top: ""
            });
            this.statsInfoBox.css({
                height: ""
            });

            const victory = localTeamId == winningTeamId;
            const statsDelay = victory ? 1750 : 2500;
            const _ = localTeamId == winningTeamId || (c && winningTeamId == t);
            const b = c && localTeamId != t;
            const S = _
                ? this.getTitleVictoryText(
                    b,
                    h.getMapDef().gameMode
                )
                : this.getTitleDefeatText(teamMode, b);
            let v = 0;
            for (let k = 0; k < playerStats.length; k++) {
                v += playerStats[k].kills;
            }
            const z = this.getOverviewElems(
                teamMode,
                r,
                v,
                h.getMapDef().gameMode.factionMode
            );
            const I = $("<div/>")
                .append(
                    $("<div/>", {
                        class: "ui-stats-header-title",
                        html: S
                    })
                )
                .append(
                    $("<div/>", {
                        class: "ui-stats-header-overview",
                        html: z
                    })
                );
            this.statsHeader.html(I);
            const T = function(e, t) {
                return $("<div/>", {
                    class: "ui-stats-info"
                })
                    .append(
                        $("<div/>", {
                            html: e
                        })
                    )
                    .append(
                        $("<div/>", {
                            html: t
                        })
                    );
            };
            const M =
                device.uiLayout != device.UiLayout.Sm || device.tablet ? 250 : 125;
            let P = 0;
            P -= ((playerStats.length - 1) * M) / 2;
            P -= (playerStats.length - 1) * 10;
            for (let C = 0; C < playerStats.length; C++) {
                const A = playerStats[C];
                const O = m.qe(A.playerId);
                const D = humanizeTime(A.timeAlive);
                let E = "ui-stats-info-player";
                E += A.dead ? " ui-stats-info-status" : "";
                const B = (function(e) {
                    return $("<div/>", {
                        class: e
                    });
                })(E);
                B.css("left", P);
                B.append(
                    $("<div/>", {
                        class: "ui-stats-info-player-name",
                        html: helpers.htmlEscape(O.name)
                    })
                );
                B.append(
                    T(
                        this.localization.translate("game-kills"),
                        `${A.kills}`
                    )
                )
                    .append(
                        T(
                            this.localization.translate(
                                "game-damage-dealt"
                            ),
                            A.damageDealt
                        )
                    )
                    .append(
                        T(
                            this.localization.translate(
                                "game-damage-taken"
                            ),
                            A.damageTaken
                        )
                    )
                    .append(
                        T(
                            this.localization.translate(
                                "game-survived"
                            ),
                            D
                        )
                    );
                if (h.getMapDef().gameMode.factionMode && o) {
                    switch (C) {
                    case 1:
                        B.append(
                            $("<div/>", {
                                class: "ui-stats-info-player-badge ui-stats-info-player-red-leader"
                            })
                        );
                        break;
                    case 2:
                        B.append(
                            $("<div/>", {
                                class: "ui-stats-info-player-badge ui-stats-info-player-blue-leader"
                            })
                        );
                        break;
                    case 3: {
                        const R =
                                O.teamId == 1
                                    ? "ui-stats-info-player-red-ribbon"
                                    : "ui-stats-info-player-blue-ribbon";
                        B.append(
                            $("<div/>", {
                                class: `ui-stats-info-player-badge ${R}`
                            })
                        );
                    }
                    }
                }
                this.statsInfoBox.append(B);
                P += 10;
            }
            const restartButton = $("<a/>", {
                class: "ui-stats-restart btn-green btn-darken menu-option",
                html: this.localization.translate(
                    "game-play-new-game"
                )
            });
            restartButton.on("click", () => {
                _this.quitGame();
            });
            this.statsOptions.append(restartButton);
            if (o || this.waitingForPlayers) {
                restartButton.css({
                    width:
                        device.uiLayout != device.UiLayout.Sm || device.tablet
                            ? 225
                            : 130
                });
            } else {
                restartButton.css({
                    left:
                        device.uiLayout != device.UiLayout.Sm || device.tablet
                            ? -72
                            : -46
                });
                const q = $("<a/>", {
                    class: "btn-green btn-darken menu-option ui-stats-spectate",
                    html: this.localization.translate(
                        "game-spectate"
                    )
                });
                q.on("click", this.beginSpectating.bind(this));
                this.statsOptions.append(q);
            }

            let elemIdx = 0;
            const elemFadeTime = 500;
            const elemDelay = 250 / math.max(1, playerStats.length);
            const baseDelay = 750 / math.max(1, playerStats.length);
            this.statsInfoBox.children().each((idx, elem) => {
                const e = $(elem);
                e.css("opacity", 0);
                e.delay(statsDelay + baseDelay + (elemIdx + idx) * elemDelay).animate(
                    {
                        opacity: 1
                    },
                    elemFadeTime,
                    () => {
                        e.children().each((idx, elem) => {
                            $(elem)
                                .delay(idx * elemDelay)
                                .animate(
                                    {
                                        opacity: 1
                                    },
                                    elemFadeTime
                                );
                        });
                    }
                );
                e.children().each((idx, elem) => {
                    $(elem).css("opacity", 0);
                    elemIdx++;
                });
                elemIdx++;
            });

            this.statsOptions.children().each((idx, elem) => {
                const e = $(elem);
                e.hide();
                const delay = statsDelay + baseDelay + (elemIdx + idx) * elemDelay + 500;
                e.delay(delay).fadeIn(elemFadeTime);
                elemIdx++;
            });

            this.statsElem.stop();
            this.statsElem.css("display", "block");
            this.statsElem.delay(statsDelay).animate(
                {
                    opacity: 1
                },
                1000
            );

            this.statsContents.stop();
            this.statsContents.css("display", "block");
            this.statsContents.delay(statsDelay).animate(
                {
                    opacity: 1
                },
                1000
            );
        }
    }

    clearStatsElems() {
        this.statsHeader.empty();
        this.statsInfoBox.empty();
        this.statsOptions.empty();
        this.statsAds.css("display", "none");
        this.statsContents.stop();
        this.statsContents.css({
            display: "none",
            opacity: 0
        });
        this.statsElem.stop();
        this.statsElem.css({
            display: "none",
            opacity: 0
        });
        this.statsMain.css("display", "none");
    }

    showTeamAd(e, t) {
        const r = this;
        this.toggleEscMenu(true);
        this.displayMapLarge(true);
        this.clearStatsElems();
        this.statsMain.css("display", "block");
        this.statsLogo.css("display", "none");
        this.Pe.stop();
        this.displayingStats = true;
        this.statsHeader.html(
            (function() {
                let t = r.localization.translate("game-You");
                t += " ";
                t += r.localization.translate("game-you-died");
                t += ".";
                let a = `<div><span class="ui-stats-header-stat">${r.localization.translate(
                    "game-kills"
                )} </span>`;
                a += `<span class="ui-stats-header-value">${e.kills}</span></div>`;
                return $("<div/>", {
                    class: ""
                })
                    .append(
                        $("<div/>", {
                            class: "ui-stats-header-title",
                            html: t
                        })
                    )
                    .append(
                        $("<div/>", {
                            class: "ui-stats-header-overview",
                            html: a
                        })
                    );
            })()
        );
        this.statsContentsContainer.css({
            top: "10%"
        });
        this.statsInfoBox.css({
            height: 0
        });
        const a = $("<a/>", {
            class: "ui-stats-restart btn-green btn-darken menu-option",
            html: this.localization.translate("game-play-new-game")
        });
        a.on("click", () => {
            r.quitGame();
        });
        this.statsOptions.append(a);
        a.css({
            left:
                device.uiLayout != device.UiLayout.Sm || device.tablet ? -72 : -46
        });
        const i = $("<a/>", {
            class: "btn-green btn-darken menu-option ui-stats-spectate",
            html: this.localization.translate("game-spectate")
        });
        i.on("click", this.beginSpectating.bind(this));
        this.statsOptions.append(i);
        let elemIdx = 0;

        this.statsOptions.children().each((idx, elem) => {
            const e = $(elem);
            e.hide();
            const delay = 4100 + (elemIdx + idx) * 300 + 300;
            e.delay(delay).fadeIn(750);
            elemIdx++;
        });

        this.statsElem.stop();
        this.statsElem.css("display", "block");
        this.statsElem.delay(2500).animate(
            {
                opacity: 1
            },
            1000
        );
        this.statsContents.stop();
        this.statsContents.css("display", "block");
        this.statsContents.delay(2500).animate(
            {
                opacity: 1
            },
            1000
        );
    }

    setSpectateTarget(targetId, localId, teamMode, playerBarn) {
        if (targetId != this.spectatedPlayerId) {
            this.setSpectating(true, teamMode);
            const name = playerBarn.getPlayerName(targetId, localId, false);
            this.spectatedPlayerId = targetId;
            this.spectatedPlayerName = helpers.htmlEscape(name);
            this.spectatedPlayerText
                .find("#spectate-player")
                .html(this.spectatedPlayerName);
            this.actionSeq = -1;
            this.Pe.stop();
        }
    }

    setSpectating(spectating, teamMode) {
        if (this.spectating != spectating) {
            this.spectating = spectating;
            if (this.spectating) {
                this.spectateMode.css("display", "block");
                $(".ui-zoom").removeClass("ui-zoom-hover");
                const hideSpec = teamMode == 1;
                this.specPrevButton.css(
                    "display",
                    hideSpec ? "none" : "block"
                );
                this.specNextButton.css(
                    "display",
                    hideSpec ? "none" : "block"
                );
                this.hideStats();
            } else {
                this.spectateMode.css("display", "none");
                $(".ui-zoom").addClass("ui-zoom-hover");
            }
        }
    }

    setLocalStats(stats) {
        const displayStats = {
            kills: this.localization.translate("game-kills"),
            damageDealt:
                this.localization.translate("game-damage-dealt"),
            damageTaken:
                this.localization.translate("game-damage-taken"),
            timeAlive: this.localization.translate("game-survived")
        };

        this.spectateModeStatsData.empty();
        for (const k in displayStats) {
            if (displayStats.hasOwnProperty(k)) {
                const text = displayStats[k];
                const stat = k == "timeAlive" ? humanizeTime(stats[k]) : stats[k];
                const html = `<tr><td class="ui-spectate-stats-category">${text}</td><td class="ui-spectate-stats-value">${stat}</td></tr>`;
                this.spectateModeStatsData.append(html);
            }
        }
    }

    toggleLocalStats() {
        const hide =
            arguments.length > 0 &&
            arguments[0] !== undefined &&
            arguments[0];
        const display =
            this.spectateModeStats.css("display") == "none" && !hide;
        this.spectateModeStats.css(
            "display",
            display ? "inline-block" : "none"
        );
        this.specStatsButton.html(
            display
                ? this.localization.translate(
                    "game-hide-match-stats"
                )
                : this.localization.translate(
                    "game-view-match-stats"
                )
        );
    }

    updatePlayersAlive(alive) {
        this.playersAlive.html(alive);

        this.leaderboardAlive.css("display", "block");
        this.leaderboardAliveFaction.css("display", "none");
    }

    updatePlayersAliveRed(alive) {
        this.playersAliveRed.html(alive);
        this.playersAliveRedCounter = alive;

        this.leaderboardAlive.css("display", "none");
        this.leaderboardAliveFaction.css("display", "block");

        $("#ui-map-counter-default").css("display", "none");
        $("#ui-map-counter-faction").css("display", "inline-block");
    }

    updatePlayersAliveBlue(alive) {
        this.playersAliveBlue.html(alive);
        this.playersAliveBlueCounter = alive;

        this.leaderboardAlive.css("display", "none");
        this.leaderboardAliveFaction.css("display", "block");

        $("#ui-map-counter-default").css("display", "none");
        $("#ui-map-counter-faction").css("display", "inline-block");
    }

    updateKillLeader(playerId, playerName, kills, gameMode) {
        const valid = playerId != 0;
        const waitTxt = gameMode?.sniperMode
            ? this.localization.translate("game-waiting-for-hunted")
            : this.localization.translate(
                "game-waiting-for-new-leader"
            );
        this.killLeaderName.html(valid ? playerName : waitTxt);
        this.killLeaderCount.html(valid ? kills : 0);
    }

    displayMapLarge(clear) {
        this.bigmapDisplayed = !clear && !this.bigmapDisplayed;
        if (this.bigmapDisplayed) {
            this.container.alpha = 1;
        } else {
            this.container.alpha = this.minimapDisplayed ? 1 : 0;
        }
        let mapHidden =
            device.uiLayout == device.UiLayout.Sm
                ? ".js-ui-mobile-map-hidden"
                : "js-ui-desktop-map-hidden";
        mapHidden += ", .js-ui-map-hidden";
        $(this.visibilityMode == 2 ? ".js-ui-hud-show" : mapHidden).css(
            "display",
            this.bigmapDisplayed ? "none" : "block"
        );
        $(".js-ui-map-show").css(
            "display",
            this.bigmapDisplayed ? "block" : "none"
        );
        this.updateSpectatorCountDisplay(true);
        this.redraw(this.game.camera);
    }

    updateSpectatorCountDisplay(dirty) {
        const displayCounter = !this.bigmapDisplayed && this.spectatorCount > 0;
        dirty =
            dirty ||
            (this.spectatorCount > 0 &&
                !this.spectatorCounterDisplayed) ||
            (this.spectatorCount == 0 &&
                this.spectatorCounterDisplayed);

        if (this.spectatorCount != this.prevSpectatorCount) {
            this.spectatorCounter.html(this.spectatorCount);
            this.prevSpectatorCount = this.spectatorCount;
        }
        if (dirty) {
            this.spectatorCounterContainer.css(
                "display",
                displayCounter ? "block" : "none"
            );
            this.spectatorCounterDisplayed = displayCounter;
        }
    }

    toggleMiniMap() {
        if (this.minimapDisplayed) {
            this.hideMiniMap();
        } else {
            this.displayMiniMap();
        }
    }

    cycleVisibilityMode() {
        if (!this.bigmapDisplayed) {
            switch (this.visibilityMode) {
            case 0:
                this.hideMiniMap();
                this.visibilityMode = 1;
                break;
            case 1:
                this.displayMiniMap();
                this.visibilityMode = 0;
            }
        }
    }

    cycleHud() {
        if (this.gameElem.css("display") == "none") {
            this.gameElem.css("display", "block");
            this.displayMiniMap();
            this.hudVisible = true;
        } else {
            this.gameElem.css("display", "none");
            this.hideMiniMap();
            this.hudVisible = false;
        }
    }

    hideMiniMap() {
        if (!this.bigmapDisplayed) {
            this.minimapDisplayed = false;
            this.container.alpha = 0;
            this.mapInfo.css("bottom", "auto");
            this.spectatorCounterContainer.css({
                bottom: 6,
                left: 98
            });
        }
    }

    displayMiniMap() {
        if (!this.bigmapDisplayed) {
            const layoutSm = device.uiLayout == device.UiLayout.Sm;
            this.minimapDisplayed = true;
            this.container.alpha = 1;
            this.mapInfo.css("bottom", this.mapInfoBottom);
            this.spectatorCounterContainer.css({
                bottom: layoutSm ? 0 : 218,
                left: layoutSm ? 0 : 6
            });
        }
    }

    displayAnnouncement(message) {
        if (message) {
            this.announcement.html(message);
            this.announcement.fadeIn(400, () => {
                setTimeout(() => {
                    this.announcement.fadeOut(800);
                }, 3000);
            });
        }
    }

    displayGasAnnouncement(type, timeLeft) {
        let message = "";
        switch (type) {
        case GasMode.Waiting: {
            message = this.localization.translate(
                "game-red-zone-advances"
            );
            const minutes = Math.floor(timeLeft / 60);
            const seconds = timeLeft - minutes * 60;
            message +=
                    minutes > 1
                        ? ` ${minutes} ${this.localization.translate(
                            "game-minutes"
                        )}`
                        : "";
            message +=
                    minutes == 1
                        ? ` ${minutes} ${this.localization.translate(
                            "game-minute"
                        )}`
                        : "";
            message +=
                    seconds > 0
                        ? ` ${Math.floor(
                            seconds
                        )} ${this.localization.translate(
                            "game-seconds"
                        )}`
                        : "";
            break;
        }
        case GasMode.Moving:
            message = this.localization.translate(
                "game-red-zone-advancing"
            );
            break;
        }
        this.displayAnnouncement(message);
    }

    setWaitingForPlayers(waiting) {
        this.waitingForPlayers = waiting;
        this.waitingText.css("display", waiting ? "block" : "none");
    }

    render(playerPos, gas, r, map, planeBarn, debug) {
        // Gas
        const circle = gas.getCircle();
        const gasPos = this.getMapPosFromWorldPos(circle.pos, map);
        const gasEdge = this.getMapPosFromWorldPos(
            v2.add(circle.pos, v2.create(circle.rad, 0)),
            map
        );
        const gasRad = v2.length(v2.sub(gasEdge, gasPos));
        this.gasRenderer.render(gasPos, gasRad, gas.isActive());
        
        // Gas safe zone
        const circleSafe = gas.circleNew;
        const safePos = this.getMapPosFromWorldPos(circleSafe.pos, map);
        const safeEdge = this.getMapPosFromWorldPos(
            v2.add(circleSafe.pos, v2.create(circleSafe.rad, 0)),
            map
        );
        const safeRad = v2.length(v2.sub(safeEdge, safePos));
        const playerMapPos = this.getMapPosFromWorldPos(playerPos, map);
        const drawCircle = gas.isActive();
        const drawLine = gas.isActive() && !this.bigmapDisplayed;
        this.gasSafeZoneRenderer.render(safePos, safeRad, playerMapPos, drawCircle, drawLine);
        
        planeBarn.renderAirstrikeZones(this, map, debug);
    }

    updateHealthBar(innerWidth, selectorInner, selectorDepleted, status) {
        const healthBarWidth = innerWidth;
        let uiHealth = status.health * 0.01 * healthBarWidth;
        uiHealth = status.dead ? 0 : math.max(uiHealth, 1);

        selectorInner.css("width", uiHealth);
        if (uiHealth > 0) {
            selectorDepleted?.css("width", uiHealth);
        }

        const val = status.health;
        let l = this.healthRed;
        let c = this.healthDarkpink;
        if (val > 25) {
            if (status.downed) {
                selectorInner.css({
                    backgroundColor: "red"
                });
            } else {
                if (math.eqAbs(val, 100, 0.2)) {
                    l = this.healthGrey;
                    c = this.healthGrey;
                } else if (math.eqAbs(val, 75, 0.2) || val >= 75) {
                    l = this.healthWhite;
                    c = this.healthWhite;
                } else {
                    l = this.healthDarkpink;
                    c = this.healthLightpink;
                }
                const m = l.getColors();
                const p = c.getColors();
                const h = Interpolate(m.r, p.r, 45, val);
                const d = Interpolate(m.g, p.g, 45, val);
                const u = Interpolate(m.b, p.b, 45, val);
                selectorInner.css({
                    backgroundColor: `rgba(${h},${d},${u},1)`
                });
            }
            selectorInner.removeClass("ui-bar-danger");
        } else {
            selectorInner.addClass("ui-bar-danger");
        }
    }

    updateTeam(slotIdx, name, health, status, playerId, o, s) {
        const groupId = this.teamSelectors[slotIdx].groupId;
        const teamName = this.teamSelectors[slotIdx].teamName;
        const prevHealth = this.teamSelectors[slotIdx].prevHealth;
        const prevStatus = this.teamSelectors[slotIdx].prevStatus;

        const statusChange =
            status.dead != prevStatus.dead ||
            status.disconnected != prevStatus.disconnected ||
            status.downed != prevStatus.downed ||
            status.role != prevStatus.role;
        if (this.teamSelectors[slotIdx].playerId != playerId || health != prevHealth || statusChange) {
            const teamStatus = this.teamSelectors[slotIdx].teamStatus;
            const teamHealthInner = this.teamSelectors[slotIdx].teamHealthInner;
            this.teamSelectors[slotIdx].playerId = playerId;
            this.teamSelectors[slotIdx].teamNameHtml = name;
            teamName.html(name);
            this.updateHealthBar(
                this.teamMemberHealthBarWidth,
                teamHealthInner,
                null,
                {
                    health: health,
                    dead: status.dead,
                    downed: status.downed
                }
            );
            if (statusChange) {
                teamStatus.attr("class", "ui-team-member-status");
                if (status.disconnected) {
                    teamStatus.addClass(
                        "ui-team-member-status-disconnected"
                    );
                } else if (status.dead) {
                    teamStatus.addClass("ui-team-member-status-dead");
                } else if (status.downed) {
                    teamStatus.addClass(
                        "ui-team-member-status-downed"
                    ).addClass("icon-pulse");
                }
                teamName.css(
                    "opacity",
                    status.disconnected || status.dead ? 0.3 : 1
                );
            }
            groupId.css("display", "block");
            this.teamSelectors[slotIdx].prevStatus = status;
            this.teamSelectors[slotIdx].prevHealth = health;
        }
    }

    clearTeamUI() {
        $(".ui-team-member").css("display", "none");
        $(".ui-team-indicator").css("display", "none");
        $(".ui-team-member-name").removeAttr("style");
        $(".ui-team-member-status").removeAttr("style");
        $(".ui-team-member-status").removeClass(
            "ui-team-member-status-downed ui-team-member-status-dead ui-team-member-status-disconnected icon-pulse"
        );
        this.teamSelectors = [];
    }

    resize(map, camera) {
        this.screenScaleFactor =
            device.uiLayout == device.UiLayout.Sm
                ? 0.5626
                : math.min(
                    1,
                    math.clamp(camera.screenWidth / 1280, 0.75, 1) *
                    math.clamp(camera.screenHeight / 1024, 0.75, 1)
                );
        this.Pe.resize(this.touch, this.screenScaleFactor);
        
        this.gasRenderer.resize();

        this.mapSprite.texture = map.getMapTexture();
        
        const roleMenuScale = math.min(
            1,
            math.min(camera.screenWidth / 1200, camera.screenHeight / 900)
        );
        
        this.roleMenuElem.css(
            "transform",
            `translateX(-50%) translateY(-50%) scale(${roleMenuScale})`
        );

        this.redraw(camera);
    }

    redraw(camera) {
        const screenWidth = camera.screenWidth;
        const screenHeight = camera.screenHeight;
        
        const thisMinimapMargin = this.getMinimapMargin();
        
        let thisMinimapMarginXAdjust = 0;
        let thisMinimapMarginYAdjust = 0;

        // Squeeze in thisMinimapMarginXAdjust on iPhoneX+
        if (device.model == "iphonex") {
            if (device.isLandscape) {
                thisMinimapMarginXAdjust += 28;
            } else {
                thisMinimapMarginYAdjust += 32;
            }
        }
        const thisMinimapSize = this.getMinimapSize();
        const thisMinimapBorderWidth = this.getMinimapBorderWidth();
        const layoutSm = device.uiLayout == device.UiLayout.Sm;

        this.display.border.clear();
        this.container.mask.clear();

        if (this.bigmapDisplayed) {
            const smallestDim = math.min(screenWidth, screenHeight);
            this.mapSprite.width = smallestDim;
            this.mapSprite.height = smallestDim;
            this.mapSprite.x = screenWidth / 2;
            this.mapSprite.y = screenHeight / 2;
            this.mapSprite.alpha = 1;
            this.container.mask.beginFill(16777215, 1);
            this.container.mask.drawRect(
                this.mapSprite.x - this.mapSprite.width / 2,
                this.mapSprite.y - this.mapSprite.height / 2,
                this.mapSprite.width,
                this.mapSprite.height
            );
            this.container.mask.endFill();
            if (device.touch) {
                this.bigmapCollision.css({
                    width: screenHeight,
                    height: screenWidth
                });
            }
        } else {
            const minimapScale = (this.screenScaleFactor * 1600) / 1.2;
            const minimapSize = thisMinimapSize * this.screenScaleFactor;

            this.mapSprite.width = minimapScale;
            this.mapSprite.height = minimapScale;
            this.mapSprite.alpha = 0.8;

            // Start with a fall back
            let scaleCss = {
                zoom: this.screenScaleFactor
            };
            if (document.body) {
                if ("WebkitTransform" in document.body.style) {
                    scaleCss = {
                        "-webkit-transform": `scale(${this.screenScaleFactor})`
                    };
                } else if ("transform" in document.body.style) {
                    scaleCss = {
                        transform: `scale(${this.screenScaleFactor})`
                    };
                }
            }
            this.mapContainer.css(scaleCss);
            this.mapContainer.css(
                "bottom",
                this.mapContainerBottom * this.screenScaleFactor
            );
            const minimapPosY = layoutSm ? minimapSize / 2 + thisMinimapMargin : screenHeight - minimapSize / 2 - thisMinimapMargin;
            this.minimapPos.x = thisMinimapMargin + minimapSize / 2 + thisMinimapMarginXAdjust;
            this.minimapPos.y = minimapPosY + thisMinimapMarginYAdjust;
            this.display.border.lineStyle(thisMinimapBorderWidth, 0);
            this.display.border.beginFill(0, 0);
            const u = layoutSm ? thisMinimapMargin + thisMinimapBorderWidth / 2 : screenHeight - minimapSize - thisMinimapMargin + thisMinimapBorderWidth / 2;
            this.display.border.drawRect(
                thisMinimapMargin + thisMinimapBorderWidth / 2 + thisMinimapMarginXAdjust,
                u + thisMinimapMarginYAdjust,
                minimapSize - thisMinimapBorderWidth,
                minimapSize - thisMinimapBorderWidth
            );
            this.display.border.endFill();

            const minimapMaskAnchorY = layoutSm ? thisMinimapMargin : screenHeight - minimapSize - thisMinimapMargin;
            this.container.mask.beginFill(16777215, 1);
            this.container.mask.drawRect(thisMinimapMargin + thisMinimapMarginXAdjust, minimapMaskAnchorY - 0.5 + thisMinimapMarginYAdjust, minimapSize, minimapSize);
            this.container.mask.endFill();
        }
    }

    toggleEscMenu() {
        const clear =
            arguments.length > 0 &&
            arguments[0] !== undefined &&
            arguments[0];
        if (!this.displayingStats) {
            if (this.escMenuDisplayed || clear) {
                this.escMenuDisplayed = false;
                this.escMenuElem.css("display", "none");
                this.setCurrentGameTab("settings");
                $("#ui-center").off("mouseenter mouseleave");
                this.inputBinds.menuHovered = false;
                if (this.roleMenuActive) {
                    this.displayRoleMenu();
                }
            } else if (this.bigmapDisplayed) {
                this.displayMapLarge(true);
            } else {
                if (this.visibilityMode == 2) {
                    this.cycleVisibilityMode();
                }
                this.escMenuDisplayed = true;
                this.escMenuElem.css("display", "block");
                $("#ui-center").hover(
                    () => {
                        this.inputBinds.menuHovered = true;
                    },
                    () => {
                        this.inputBinds.menuHovered = false;
                    }
                );
                this.inputBinds.menuHovered = false;
                if (this.roleMenuActive) {
                    this.hideRoleMenu();
                }
            }
        }
    }

    setCurrentGameTab(tab) {
        this.currentGameTab = tab;
        this.gameTabs.css("display", "none");
        this.gameTabBtns.removeClass("btn-game-menu-selected");
        $(`#ui-game-tab-${this.currentGameTab}`).css(
            "display",
            "block"
        );
        $(`#btn-game-${this.currentGameTab}`).addClass(
            "btn-game-menu-selected"
        );
        if (this.currentGameTab == "keybinds") {
            this.inputBindUi.refresh();
        } else {
            this.inputBindUi.cancelBind();
        }
    }

    setRoleMenuActive(active) {
        this.roleMenuActive = active;
        if (this.roleMenuActive) {
            this.roleMenuTicker = 20;
            this.displayRoleMenu();
        } else {
            if (this.roleMenuInst) {
                this.audioManager.stopSound(this.roleMenuInst);
                this.roleMenuInst = null;
            }
            this.hideRoleMenu();
        }
    }

    displayRoleMenu() {
        this.roleMenuElemWrapper.css("display", "block");
    }

    hideRoleMenu() {
        this.roleMenuElemWrapper.css("display", "none");
    }

    setRoleMenuOptions(role, roles) {
        const _this = this;
        
        $("#ui-role-header").html("");
        
        for (let a = 0; a < roles.length; a++) {
            const role = roles[a];
            const roleDef = GameObjectDefs[role];
            const roleOption = $("<div/>", {
                class: "ui-role-option",
                "data-role": role
            });
            roleOption.css({
                "background-image": `url('${roleDef.guiImg}')`
            });
            $("#ui-role-header").append(roleOption);
        }
        
        $(".ui-role-option").on("click", (e) => {
            e.stopPropagation();
            const el = $(e.currentTarget);
            _this.setRoleMenuInfo(el.data("role"));
        });
  
        let selectedRole = roles[0];
        if (roles.indexOf(role) !== -1) {
            selectedRole = role;
        }
        this.setRoleMenuInfo(selectedRole);
    }

    setRoleMenuInfo(role) {
        const roleDef = GameObjectDefs[role];
        $(".ui-role-option").css({
            "background-size": 132,
            opacity: 0.5
        });
        $("#ui-role-header").find(`[data-role=${role}]`).css({
            "background-size": 164,
            opacity: 1
        });
        const roleBodyLeft = $("<div/>", {
            class: "ui-role-body-left"
        });
        const roleBodyName = $("<div/>", {
            class: "ui-role-body-name"
        });
        const roleBodyImg = $("<div/>", {
            class: "ui-role-body-image"
        });
        
        const roleName = this.localization.translate(`game-${role}`);
        roleBodyName.html(roleName);
        roleBodyImg.css({
            "background-image": `url('${roleDef.guiImg}')`
        });
        const borderColor = roleDef.color ? helpers.colorToHexString(roleDef.color) : "default";
        this.roleMenuElem.css("border-color", borderColor);

        roleBodyLeft.append(roleBodyName).append(roleBodyImg);
        
        const roleBodyRight = $("<div/>", {
            class: "ui-role-body-right"
        });
        let rolePerks = roleDef.perks;
        for (let i = 0; i < rolePerks.length; i++) {
            const perk = rolePerks[i];
            const perkElem = $("<div/>", {
                class: "ui-role-body-perk"
            });
            const perkElemImg = $("<div/>", {
                class: "ui-role-body-perk-image-wrapper"
            }).append(
                $("<div/>", {
                    class: "ui-role-body-perk-image-icon"
                })
            );
            const perkElemName = $("<div/>", {
                class: "ui-role-body-perk-name"
            });

            const perkImg = helpers.getSvgFromGameType(perk);
            perkElemImg.find(".ui-role-body-perk-image-icon").css({
                "background-image": `url('${perkImg}')`
            });

            const perkName = this.localization.translate(`game-${perk}`);
            perkElemName.html(perkName);
            perkElem.append(perkElemImg).append(perkElemName);
            roleBodyRight.append(perkElem);
        }
        $("#ui-role-body").html("").append(roleBodyLeft).append(roleBodyRight);
        this.roleDisplayed = role;
    }
}<|MERGE_RESOLUTION|>--- conflicted
+++ resolved
@@ -604,14 +604,9 @@
     /** *
      * @param {import("../objects/player").PlayerBarn} playerBarn 
      */
-    m(dt, player, map, gas, i, playerBarn, camera, teamMode, factionMode) {
+    update(dt, player, map, gas, i, playerBarn, camera, teamMode, factionMode) {
         const localPlayer = player;
 
-<<<<<<< HEAD
-=======
-    update(e, t, r, a, i, o, s, n, l) {
-        const d = t;
->>>>>>> c890c874
         if (this.weapsDirty) {
             this.resetWeapSlotStyling();
         }
