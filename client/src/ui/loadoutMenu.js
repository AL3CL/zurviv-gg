import $ from "jquery";
import { device } from "../device";
import { GameConfig } from "../../../shared/gameConfig";
import loadout from "./loadouts";
import { helpers } from "../helpers";
import { util } from "../../../shared/utils/util";
import { GameObjectDefs } from "../../../shared/defs/gameObjectDefs";
import { crosshair } from "../crosshair";
import { MenuModal } from "./menuModal";
import "@taufik-nurrohman/color-picker";

const EmoteSlot = GameConfig.EmoteSlot;

<<<<<<< HEAD
function emoteSlotToDomElem(e) {
    const emoteSlotToDomId = {
=======
function emoteSlotToDomElem(emoteSlot) {
    const r = {
>>>>>>> 745f0941
        [EmoteSlot.Top]: "customize-emote-top",
        [EmoteSlot.Right]: "customize-emote-right",
        [EmoteSlot.Bottom]: "customize-emote-bottom",
        [EmoteSlot.Left]: "customize-emote-left",
        [EmoteSlot.Win]: "customize-emote-win",
        [EmoteSlot.Death]: "customize-emote-death"
    };
<<<<<<< HEAD
    const domId = emoteSlotToDomId[e] || emoteSlotToDomId[EmoteSlot.Top];
    return $(`#${domId}`);
=======
    const a = r[emoteSlot] || r[EmoteSlot.Top];
    return $(`#${a}`);
>>>>>>> 745f0941
}

function itemSort(sortFn) {
    return function(a, b) {
        // Always put stock items at the front of the list;
        // if not stock, sort by the given sort routine
        const rarityA = GameObjectDefs[a.type].rarity || 0;
        const rarityB = GameObjectDefs[b.type].rarity || 0;
        if (rarityA == 0 && rarityB == 0) {
            return sortAlphabetical(a, b);
<<<<<<< HEAD
        } else if (rarityA == 0) {
            return -1;
        } else if (rarityB == 0) {
            return 1;
        } else {
            return sortFn(a, b);
=======
        } if (rarityA == 0) {
            return -1;
        } if (rarityB == 0) {
            return 1;
>>>>>>> 745f0941
        }
        return sortFn(a, b);
    };
}

function sortAcquired(a, b) {
    if (b.timeAcquired == a.timeAcquired) {
        return sortSubcat(a, b);
<<<<<<< HEAD
    } else {
        return b.timeAcquired - a.timeAcquired;
=======
>>>>>>> 745f0941
    }
    return b.timeAcquired - a.timeAcquired;
}

function sortAlphabetical(a, b) {
    const defA = GameObjectDefs[a.type];
    const defB = GameObjectDefs[b.type];
    if (defA.name < defB.name) {
        return -1;
<<<<<<< HEAD
    } else if (defA.name > defB.name) {
=======
    } if (defA.name > defB.name) {
>>>>>>> 745f0941
        return 1;
    }
    return 0;
}

function sortRarity(a, b) {
    const rarityA = GameObjectDefs[a.type].rarity || 0;
    const rarityB = GameObjectDefs[b.type].rarity || 0;
    if (rarityA == rarityB) {
        return sortAlphabetical(a, b);
<<<<<<< HEAD
    } else {
        return rarityB - rarityA;
=======
>>>>>>> 745f0941
    }
    return rarityB - rarityA;
}

function sortSubcat(a, b) {
    const defA = GameObjectDefs[a.type];
    const defB = GameObjectDefs[b.type];
<<<<<<< HEAD
    if (defA.category && defB.category && defA.category != defB.category) {
        return defA.category - defB.category;
    } else {
=======
    if (!defA.category || !defB.category || defA.category == defB.category) {
>>>>>>> 745f0941
        return sortAlphabetical(a, b);
    }
    return defA.category - defB.category;
}

<<<<<<< HEAD
const sortTypes = {
=======
const S = {
>>>>>>> 745f0941
    newest: itemSort(sortAcquired),
    alpha: itemSort(sortAlphabetical),
    rarity: itemSort(sortRarity),
    subcat: itemSort(sortSubcat)
};

<<<<<<< HEAD
class LoadoutMenu {
    /**
     *
     * @param {import('../account').Account} account
     * @param {import('./localization').Localization} localization
     */
=======
export class LoadoutMenu {
>>>>>>> 745f0941
    constructor(account, localization) {
        this.account = account;
        this.localization = localization;
        this.loadoutDisplay = null;
        this.active = false;
        this.initialized = false;
        this.loadout = loadout.defaultLoadout();
        this.items = [];
        this.localPendingConfirm = [];
        this.localConfirmed = [];
        this.confirmingItems = false;
        this.localAckItems = [];
        const o = this;
        this.categories = [
            { loadoutType: "outfit", gameType: "outfit", categoryImage: "img/gui/loadout-outfit.svg" },
            { loadoutType: "melee", gameType: "melee", categoryImage: "img/gui/loadout-melee.svg" },
            { loadoutType: "emote", gameType: "emote", categoryImage: "img/gui/loadout-emote.svg" },
            { loadoutType: "heal", gameType: "heal_effect", categoryImage: "img/gui/loadout-heal.svg" },
            { loadoutType: "boost", gameType: "boost_effect", categoryImage: "img/gui/loadout-boost.svg" }
        ];
        if (!device.touch) {
            this.categories.push({
                loadoutType: "crosshair", gameType: "crosshair", categoryImage: "img/gui/loadout-crosshair.svg"
            });
        }
        this.categories.push({
            loadoutType: "player_icon", gameType: "emote", categoryImage: "img/gui/loadout-emote.svg"
        });
        this.selectedItem = {
            prevSlot: null,
            img: "",
            type: ""
        };
        this.emotesLoaded = false;

        this.selectedCatIdx = 0;
        this.selectedCatItems = [];
        this.equippedItems = [];

        this.modalCustomize = $("#modal-customize");
        this.modalCustomizeList = $("#modal-customize-list");
        this.modalCustomizeItemRarity = $(
            "#modal-customize-item-rarity"
        );
        this.modalCustomizeItemName = $(
            "#modal-customize-item-name"
        );
        this.modalCustomizeItemLore = $(
            "#modal-customize-item-lore"
        );
        this.modalCustomizeItemSource = $(
            "#modal-customize-item-source"
        );
        this.modal = new MenuModal(this.modalCustomize);
        this.modal.onShow(() => {
            o.onShow();
        });
        this.modal.onHide(() => {
            o.onHide();
        });
        const displayBlockingElem = function() {
            $("#modal-screen-block").fadeIn(200);
        };
        const confirmNextNewItem = function() {
            o.confirmNextItem();
        };
        this.confirmItemModal = new MenuModal($("#modal-item-confirm"));
        this.confirmItemModal.onShow(displayBlockingElem);
        this.confirmItemModal.onHide(confirmNextNewItem);
        account.addEventListener("request", this.onRequest.bind(this));
        account.addEventListener("loadout", this.onLoadout.bind(this));
        account.addEventListener("items", this.onItems.bind(this));
        account.addEventListener("pass", this.onPass.bind(this));
    }

    init() {
        const _this = this;
        if (!this.initialized) {
            for (
                let t = 0;
                t < this.categories.length;
                t++
            ) {
                const r = $("<div/>", {
                    class: "modal-customize-cat",
                    "data-idx": t
                });
                if (t == this.categories.length - 1) {
                    r.attr(
                        "id",
                        "modal-customize-cat-standalone"
                    );
                }
                r.append(
                    $("<div/>", {
                        class: "modal-customize-cat-image",
                        css: {
                            "background-image": `url(${this.categories[t].categoryImage})`
                        }
                    })
                );
                r.append(
                    $("<div/>", {
                        class: "modal-customize-cat-connect"
                    })
                );
                r.append(
                    $("<div/>", {
                        class: "account-alert account-alert-cat"
                    })
                );
                $("#modal-customize-header").append(r);
            }
            this.selectableCats = $(".modal-customize-cat");
            this.selectableCatConnects = $(
                ".modal-customize-cat-connect"
            );
            this.selectableCatImages = $(
                ".modal-customize-cat-image"
            );

            // Listen for cat selection
            this.selectableCats.on("mouseup", (e) => {
                const selector = $(e.currentTarget);
                const newCategoryIdx = selector.data("idx");
                if (_this.selectedCatIdx != newCategoryIdx) {
                    _this.selectCat(newCategoryIdx);
                }
            });
            this.itemSort = $("#modal-customize-sort");
            this.itemSort.on("change", (e) => {
                _this.sortItems(e.target.value);
            });
            this.modalCustomizeItemName.on("click", () => {
                const elements = document.getElementsByClassName(
                    "customize-list-item-selected"
                );
                if (elements.length > 0) {
                    elements[0].scrollIntoView({
                        behavior: "smooth",
                        block: "start",
                        inline: "nearest"
                    });
                }
            });
            $("#crosshair-size").on("input", () => {
                _this.updateLoadoutFromDOM();
            });
            $("#crosshair-stroke").on("input", () => {
                _this.updateLoadoutFromDOM();
            });
            this.container =
                document.getElementById("color-picker");
            this.picker = new window.CP(
                this.container,
                false,
                this.container
            );
            this.picker.self.classList.add("static");

            this.picker.on("change", (color) => {
                $("#color-picker-hex").val(color);
                if (_this.loadout?.crosshair) {
                    _this.updateLoadoutFromDOM();
                }
            });

            this.colorCode =
                document.getElementById("color-picker-hex");
            const updateColor = function() {
                const value = _this.colorCode.value;
                if (value.length) {
                    // Only accept 6 digit hex or 7 digit with a hash
                    if (value.length == 6) {
                        _this.picker.set(`#${value}`);
                        _this.picker.fire("change", [value]);
                    } else if (
                        value.length == 7 &&
                        value[0] == "#"
                    ) {
                        _this.picker.set(value);
                        _this.picker.fire("change", [
                            value.slice(1)
                        ]);
                    } else {
                        return undefined;
                    }
                }
            };
            this.colorCode.oncut = updateColor;
            this.colorCode.onpaste = updateColor;
            this.colorCode.onkeyup = updateColor;
            this.colorCode.oninput = updateColor;
            this.initialized = true;
        }
    }

    show() {
        this.init();
        this.modal.show();
    }

    hide() {
        this.modal.hide();
    }

    onShow() {
        this.active = true;

        // Reset items to ack locally
        this.localAckItems = [];
        for (let i = 0; i < this.items.length; i++) {
            const item = this.items[i];
            if (item.status < loadout.ItemStatus.Ackd) {
                this.localAckItems.push(item);
            }
        }
        this.selectCat(0);
        this.tryBeginConfirmingItems();
        $("#start-bottom-right, #start-main").fadeOut(200);
        $("#background").hide();
    }

    onHide() {
        this.active = false;
        if (
            loadout.modified(this.loadout, this.account.loadout)
        ) {
            this.account.setLoadout(this.loadout);
        }
        this.clearConfirmItemModal();
        this.modalCustomize.css({
            cursor: "initial"
        });
        $("#start-bottom-right, #start-main").fadeIn(200);
        $("#background").show();
    }

    onResize() {
        // Adjust the emote modal content on mobile
        if (device.mobile) {
            if (
                this.categories[this.selectedCatIdx]
                    .loadoutType == "emote"
            ) {
                // Apply styling based on orientation
                $("#modal-customize-list").attr(
                    "style",
                    ""
                );
            } else {
                $("#modal-customize-list").attr(
                    "style",
                    device.isLandscape ? "" : "height: 380px"
                );
            }
        }
    }

    onRequest() {
        $("#modal-customize-loading").css(
            "opacity",
            this.account.requestsInFlight > 0 ? 1 : 0
        );
    }

    onLoadout(e) {
        this.loadout = loadout.validate(e);
        crosshair.setGameCrosshair(e.crosshair);
        if (this.active) {
            this.selectCat(this.selectedCatIdx);
        }
    }

    onItems(items) {
        this.items = loadout.getUserAvailableItems(items);
        for (let i = 0; i < this.items.length; i++) {
            const item = this.items[i];
            if (
                item.status < loadout.ItemStatus.Confirmed &&
                !this.localPendingConfirm.find((x) => {
                    return x.type == item.type;
                }) &&
                !this.localConfirmed.find((x) => {
                    return x.type == item.type;
                })
            ) {
                this.localPendingConfirm.push(item);
            }
            if (
                item.status < loadout.ItemStatus.Ackd &&
                !this.localAckItems.find((x) => {
                    return x.type == item.type;
                })
            ) {
                this.localAckItems.push(item);
            }
        }
        if (this.active) {
            this.tryBeginConfirmingItems();
            this.selectCat(this.selectedCatIdx);
        }

        // Request the default unlock if we don't have it yet
        if (this.account.loggedIn) {
            if (
                !this.items.find((x) => {
                    return x.type == "unlock_new_account";
                })
            ) {
                this.account.unlock("unlock_new_account");
            }
        }
    }

    onPass(e) {
        // should be unlocked by default
        const a = this;
        const i = [
            "facebook",
            "instagram",
            "youtube",
            "twitter"
        ];
        for (let o = 0; o < i.length; o++) {
            (function(t) {
                const r = i[t];
                const o = !!e.unlocks[r];
                const s = $(
                    `.customize-social-unlock[data-lock-reason='${r}']`
                );
                s.css({
                    display: o ? "none" : "inline-block"
                });
                s.off("click").on("click", () => {
                    a.account.setPassUnlock(r);
                });
            })(o);
        }
    }

    getCategory(gameType) {
        for (let i = 0; i < this.categories.length; i++) {
            const category = this.categories[i];
            if (category.gameType == gameType) {
                return category;
            }
        }
        return null;
    }

    clearConfirmItemModal() {
        this.localPendingConfirm = [];
        this.localConfirmed = [];
        this.confirmingItems = false;
        this.confirmItemModal.hide();
    }

    setItemsConfirmed() {
        const confirmItemTypes = [];
        for (let t = 0; t < this.items.length; t++) {
            const item = this.items[t];
            if (item.status < loadout.ItemStatus.Confirmed) {
                confirmItemTypes.push(item.type);
            }
        }
        if (confirmItemTypes.length > 0) {
            this.account.setItemStatus(
                loadout.ItemStatus.Confirmed,
                confirmItemTypes
            );
        }
    }

    setItemsAckd(catIdx) {
        const category = this.categories[catIdx];

        // Ack items on the server
        const ackItemTypes = [];
        for (let i = 0; i < this.items.length; i++) {
            const item = this.items[i];
            const objDef = GameObjectDefs[item.type];
            if (
                objDef &&
                objDef.type == category.gameType &&
                item.status < loadout.ItemStatus.Ackd
            ) {
                ackItemTypes.push(item.type);
            }
        }
        if (ackItemTypes.length > 0) {
            this.account.setItemStatus(
                loadout.ItemStatus.Ackd,
                ackItemTypes
            );
        }
    }

    tryBeginConfirmingItems() {
        if (this.active && !this.confirmingItems) {
            this.confirmingItems = true;
            this.confirmNextItem();
        }
    }

    confirmNextItem() {
        // Confirm all pending new items in one shot upon displaying
        // the first item
        this.setItemsConfirmed();
        const currentNewItem = this.localPendingConfirm.shift();
        if (currentNewItem) {
            this.localConfirmed.push(currentNewItem);
            const objDef = GameObjectDefs[currentNewItem.type];
            const itemInfo = {
                type: currentNewItem.type,
                rarity: objDef.rarity || 0,
                displayName: objDef.name,
                category: objDef.type
            };
            const svg = helpers.getSvgFromGameType(currentNewItem.type);
            const imageUrl = `url(${svg})`;
            const transform = helpers.getCssTransformFromGameType(currentNewItem.type);
            setTimeout(() => {
                $("#modal-item-confirm-name").html(
                    itemInfo.displayName
                );
                $("#modal-item-confirm-image-inner").css({
                    "background-image": imageUrl,
                    transform
                });
                this.confirmItemModal.show();
            }, 200);
        } else {
            this.confirmingItems = false;
            $("#modal-screen-block").fadeOut(300);
        }
    }

    sortItems(sort) {
        this.selectedCatItems.sort(sortTypes[sort]);
        const category = this.categories[this.selectedCatIdx];

        const listChildren = $("<div/>");
        for (
            let i = 0;
            i < this.selectedCatItems.length;
            i++
        ) {
            const itemInfo = this.selectedCatItems[i];
            itemInfo.outerDiv.data("idx", i);
            listChildren.append(itemInfo.outerDiv);
        }
        this.modalCustomizeList.html("");
        this.modalCustomizeList.append(listChildren);
        this.selectableSlots.off("mouseup");
        this.setItemListeners(category.loadoutType);
    }

    setItemListeners(loadoutType) {
        const _this = this;

        // listen for ui modifications
        this.selectableSlots.on("mouseup", function() {
            if (
                !$(this).hasClass(
                    "customize-list-item-locked"
                )
            ) {
                if (
                    _this.itemSelected &&
                    !$(this).hasClass("customize-list-item")
                ) {
                    _this.itemSelected = false;
                    return;
                }
                _this.selectItem($(this));
                _this.updateLoadoutFromDOM();
            }
        });

        if (loadoutType == "emote") {
            this.setEmoteDraggable(this.selectableSlots, _this);

            // Only do this once, assuming the wheel is only used for emotes
            if (!this.emotesLoaded) {
                this.setEmoteDraggable(
                    this.droppableSlots,
                    _this
                );
                this.droppableSlots.on(
                    "mouseup",
                    function() {
                        if (
                            !$(this).hasClass(
                                "customize-list-item-locked"
                            )
                        ) {
                            if (
                                _this.itemSelected &&
                                !$(this).hasClass(
                                    "customize-list-item"
                                )
                            ) {
                                _this.deselectItem();
                                return;
                            }
                            _this.selectItem($(this));
                            _this.updateLoadoutFromDOM();
                        }
                    }
                );
                this.droppableSlots.on(
                    "drop",
                    function(e) {
                        e.originalEvent.preventDefault();
                        const parent = $(this).parent();
                        _this.updateSlot(
                            parent,
                            _this.selectedItem.img,
                            _this.selectedItem.type
                        );
                        _this.updateLoadoutFromDOM();
                        _this.deselectItem();
                    }
                );
                this.droppableSlots.on(
                    "mousedown",
                    function(e) {
                        if (_this.itemSelected) {
                            e.stopPropagation();
                            const parent = $(this).parent();
                            _this.updateSlot(
                                parent,
                                _this.selectedItem.img,
                                _this.selectedItem.type
                            );
                            _this.updateLoadoutFromDOM();
                        }
                    }
                );
                this.droppableSlots.on(
                    "dragover",
                    function(e) {
                        e.originalEvent.preventDefault();
                        $(this)
                            .parent()
                            .find(".ui-emote-hl")
                            .css("opacity", 1);
                    }
                );
                this.droppableSlots.on(
                    "dragleave",
                    function(e) {
                        e.originalEvent.preventDefault();
                        $(this)
                            .parent()
                            .find(".ui-emote-hl")
                            .css(
                                "opacity",
                                _this.highlightOpacityMin
                            );
                    }
                );
                this.droppableSlots.on("dragend", (e) => {
                    e.originalEvent.preventDefault();
                    _this.deselectItem();
                });

                // Trash auto emotes
                $(".ui-emote-auto-trash").click(
                    function() {
                        const e = $(this).parent();
                        _this.updateSlot(e, "", "");
                        _this.updateLoadoutFromDOM();
                    }
                );
                this.emotesLoaded = true;
            }
        } else if (loadoutType == "crosshair") {
            const crosshairHex = util.intToHex(
                this.loadout.crosshair.color
            );
            const color = [crosshairHex.slice(1)];
            this.picker.set(crosshairHex);
            $("#color-picker-hex").val(color);
            $("#crosshair-size").val(
                this.loadout.crosshair.size
            );
            $("#crosshair-stroke").val(
                this.loadout.crosshair.stroke
            );
        }
    }

    updateLoadoutFromDOM() {
        const loadoutType =
            this.categories[this.selectedCatIdx]
                .loadoutType;
        if (loadoutType == "emote") {
            for (let t = 0; t < EmoteSlot.Count; t++) {
<<<<<<< HEAD
                const domElem = emoteSlotToDomElem(t);
                const slotIdx = domElem.data("idx");
                const slotItem = this.equippedItems[slotIdx];
                if (slotItem?.type) {
                    this.loadout.emotes[t] = slotItem.type;
=======
                const r = emoteSlotToDomElem(t);
                const a = r.data("idx");
                const i = this.equippedItems[a];
                if (i?.type) {
                    this.loadout.emotes[t] = i.type;
>>>>>>> 745f0941
                } else {
                    this.loadout.emotes[t] = "";
                }
            }
        } else if (loadoutType == "crosshair") {
            const size = parseFloat(
                $("#crosshair-size").val()
            );
            const color = $("#color-picker-hex").val();
            const stroke = parseFloat(
                $("#crosshair-stroke").val()
            );
            this.loadout.crosshair = {
                type: this.selectedItem.type,
                color: util.hexToInt(color),
                size: Number(size.toFixed(2)),
                stroke: Number(stroke.toFixed(2))
            };
        } else {
            this.loadout[loadoutType] = this.selectedItem.type;
        }

        this.loadout = loadout.validate(this.loadout);

        if (this.loadoutDisplay?.initialized) {
            this.loadoutDisplay.setLoadout(this.loadout);
        }
        if (this.selectedItem.loadoutType == "crosshair") {
            this.setSelectedCrosshair();
        }
    }

    selectItem(selector) {
        const _this = this;
        const deselect =
            arguments.length <= 1 ||
            arguments[1] === undefined ||
            arguments[1];
        const isListItem = selector.hasClass("customize-list-item");
        const parent = isListItem ? selector : selector.parent();
        const image = parent.find(".customize-item-image");
        const selectorIdx = parent.data("idx");
        const selectedItem = parent.data("slot")
            ? this.equippedItems[selectorIdx]
            : this.selectedCatItems[selectorIdx];

        if (
            !(selectedItem)
        ) {
            this.itemSelected = false;
            this.selectedItem = {
                prevSlot: null,
                img: "",
                type: ""
            };
            return;
        }

        // Deselect this emote if it's already selected
        if (
            selectedItem.type == this.selectedItem.type &&
            selectedItem.loadoutType == "emote" &&
            this.selectedItem.loadoutType == "emote" &&
            deselect
        ) {
            this.deselectItem();
            return;
        }

        this.itemSelected = true;

        this.selectedItem = {
            prevSlot: isListItem ? null : parent,
            img: image.data("img"),
            type: selectedItem.type,
            rarity: selectedItem.rarity,
            displayName: selectedItem.displayName || "",
            displaySource: selectedItem.displaySource || "Unknown",
            displayLore: selectedItem.displayLore || "",
            loadoutType: selectedItem.loadoutType,
            subcat: selectedItem.subcat
        };

        this.modalCustomizeItemName.html(
            this.selectedItem.displayName
        );
        const source =
            this.localization.translate(
                `loadout-${selectedItem.displaySource}`
            ) ||
            this.localization.translate(
                `${selectedItem.displaySource}`
            ) ||
            this.selectedItem.displaySource;
        const sourceTxt = `${this.localization.translate(
            "loadout-acquired"
        )}: ${source}`;
        this.modalCustomizeItemSource.html(sourceTxt);

        // Use the 2nd line on emotes to display the subcategory
        const emoteSubcatNames = {
            0: "Locked",
            1: "Faces",
            2: "Food",
            3: "Animals",
            4: "Logos",
            5: "Other",
            6: "Flags",
            99: "Default"
        };
        const localizedLore =
            selectedItem.loadoutType == "emote"
                ? `${this.localization.translate(
                    "loadout-category"
                )}: ${emoteSubcatNames[selectedItem.subcat]}`
                : this.selectedItem.displayLore;
        this.modalCustomizeItemLore.html(localizedLore);
        const rarityNames = [
            "stock",
            "common",
            "uncommon",
            "rare",
            "epic",
            "mythic"
        ];
        const Rarities = [
            "#c5c5c5",
            "#c5c5c5",
            "#12ff00",
            "#00deff",
            "#f600ff",
            "#d96100"
        ];
        const localizedRarity = this.localization.translate(
            `loadout-${rarityNames[this.selectedItem.rarity]}`
        );
        this.modalCustomizeItemRarity.html(localizedRarity);
        this.modalCustomizeItemRarity.css({
            color: Rarities[this.selectedItem.rarity]
        });
        if (this.selectedItem.loadoutType == "emote") {
            this.highlightedSlots.css({
                display: "block",
                opacity: this.highlightOpacityMin
            });
        }

        // Highlight clicked item
        this.selectableSlots.removeClass(
            "customize-list-item-selected"
        );
        if (isListItem) {
            selector.addClass("customize-list-item-selected");
        } else {
            parent.find(".ui-emote-hl").css("opacity", 1);
        }

        if (this.selectedItem.loadoutType == "crosshair") {
            const objDef = GameObjectDefs[this.selectedItem.type];
            if (objDef && objDef.type == "crosshair" && objDef.cursor) {
                $("#modal-content-right-crosshair").css(
                    "display",
                    "none"
                );
            } else {
                $("#modal-content-right-crosshair").css(
                    "display",
                    "block"
                );
                this.picker.exit();
                this.picker.enter();
            }
        }

        // Mark item as ackd
        const itemIdx = this.localAckItems.findIndex((x) => {
            return x.type == _this.selectedItem.type;
        });
        if (itemIdx !== -1) {
            selector.find(".account-alert").removeClass(
                "account-alert account-alert-cat"
            );
            this.localAckItems.splice(itemIdx, 1);
            this.setCategoryAlerts();
        }
    }

    updateSlot(parent, img, type) {
        const prevParent = this.selectedItem.prevSlot;
        this.selectedItem = {};
        if (prevParent) {
            const image = parent.find(".customize-item-image");
            const slotIdx = parent.data("idx");
            const slotItem = this.equippedItems[slotIdx];
            let slotItemType = "";
            if (slotItem.type) {
                slotItemType = slotItem.type;
            }
            this.updateSlot(prevParent, image.data("img"), slotItemType);
        }
        this.updateSlotData(parent, img, type);
    }

    deselectItem() {
        this.itemSelected = false;
        this.selectedItem = {};
        this.selectableSlots.removeClass(
            "customize-list-item-selected"
        );
        this.highlightedSlots.css({
            display: "none",
            opacity: 0
        });
        this.modalCustomizeItemName.html("");
        this.modalCustomizeItemSource.html("");
        this.modalCustomizeItemLore.html("");
        this.modalCustomizeItemRarity.html("");
    }

    updateSlotData(parent, img, type) {
        const image = parent.find(".customize-emote-slot");
        image.css("background-image", img || "none");
        image.data("img", img || "none");
        const emoteDef = GameObjectDefs[type];
        const slotIdx = parent.data("idx");
        if (emoteDef) {
            const itemInfo = {
                loadoutType: "emote",
                type,
                rarity: emoteDef.rarity || 0,
                displayName: emoteDef.name,
                displayLore: emoteDef.lore,
                subcat: emoteDef.category
            };
            this.equippedItems[slotIdx] = itemInfo;
        } else {
            this.equippedItems[slotIdx] = {};
        }
    }

    selectCat(e) {
        const _this = this;
        const r = this.selectedCatIdx;
        this.selectedCatIdx = e;
        this.setItemsAckd(this.selectedCatIdx);
        if (r != this.selectedCatIdx) {
            for (
                let a = this.categories[r],
                    i = this.localAckItems.length - 1;
                i >= 0;
                i--
            ) {
                const s = this.localAckItems[i];
                const n = GameObjectDefs[s.type];
                if (n.type == a.gameType) {
                    this.localAckItems.splice(i, 1);
                }
            }
        }
        const category = this.categories[this.selectedCatIdx];

        const loadoutItems = this.items.filter((x) => {
            const gameTypeDef = GameObjectDefs[x.type];
            return gameTypeDef && gameTypeDef.type == category.gameType;
        });

        // Sort items based on currently selected sort
        const displaySubcatSort =
            category.loadoutType == "emote" ||
            category.loadoutType == "player_icon";

        $("#customize-sort-subcat").css(
            "display",
            displaySubcatSort ? "block" : "none"
        );

        let sortType = this.itemSort.val();
        if (!displaySubcatSort && sortType == "subcat") {
            sortType = "newest";
            this.itemSort.val(sortType);
        }

        loadoutItems.sort(sortTypes[sortType]);

        const displayEmoteWheel = category.loadoutType == "emote";
        const displayCrosshairAdjust = category.loadoutType == "crosshair";
        const draggable = category.loadoutType == "emote";

        this.loadoutDisplay?.setView(category.loadoutType);

        const _ = $(
            `.modal-customize-cat[data-idx='${this.selectedCatIdx}']`
        );
        this.selectableCats.removeClass(
            "modal-customize-cat-selected"
        );
        this.selectableCatConnects.removeClass(
            "modal-customize-cat-connect-selected"
        );
        this.selectableCatImages.removeClass(
            "modal-customize-cat-image-selected"
        );
        _.addClass("modal-customize-cat-selected");
        _.find(".modal-customize-cat-connect").addClass(
            "modal-customize-cat-connect-selected"
        );
        _.find(".modal-customize-cat-image").addClass(
            "modal-customize-cat-image-selected"
        );
        const localizedTitle = this.localization
            .translate(`loadout-title-${category.loadoutType}`)
            .toUpperCase();
        $("#modal-customize-cat-title").html(localizedTitle);
        $("#modal-content-right-crosshair").css(
            "display",
            category.loadoutType == "crosshair" ? "block" : "none"
        );
        $("#modal-content-right-emote").css(
            "display",
            category.loadoutType == "emote" ? "block" : "none"
        );
        $("#customize-emote-parent").css(
            "display",
            displayEmoteWheel ? "block" : "none"
        );
        $("#customize-crosshair-parent").css(
            "display",
            displayCrosshairAdjust ? "block" : "none"
        );
        this.modalCustomizeItemName.html("");
        this.modalCustomizeItemSource.html("");
        this.modalCustomizeItemLore.html("");
        this.modalCustomizeItemRarity.html("");

        const getItemSourceName = function(source) {
            const sourceDef = GameObjectDefs[source];
            if (sourceDef?.name) {
                return sourceDef.name;
            } else {
                return source;
            }
        };

        this.selectedCatItems = [];
        let loadoutItemDiv = "";
        const listItems = $("<div/>");
        for (let i = 0; i < loadoutItems.length; i++) {
            const item = loadoutItems[i];
            const objDef = GameObjectDefs[item.type];

            const itemInfo = {
                loadoutType: category.loadoutType,
                type: item.type,
                rarity: objDef.rarity || 0,
                displayName: objDef.name,
                displaySource: getItemSourceName(item.source),
                displayLore: objDef.lore,
                timeAcquired: item.timeAcquired,
                idx: i,
                subcat: objDef.category,
                outerDiv: null
            };

            // Create div for emote customization list
            const outerDiv = $("<div/>", {
                class: "customize-list-item customize-list-item-unlocked",
                "data-idx": i
            });

            const svg = helpers.getSvgFromGameType(item.type);
            const transform = helpers.getCssTransformFromGameType(
                item.type
            );
            const innerDiv = $("<div/>", {
                class: "customize-item-image",
                css: {
                    "background-image": `url(${svg})`,
                    transform
                },
                "data-img": `url(${svg})`,
                draggable
            });
            outerDiv.append(innerDiv);

            // Notification pulse
            if (
                _this.localAckItems.findIndex((x) => {
                    return x.type == item.type;
                }) !== -1
            ) {
                const alertDiv = $("<div/>", {
                    class: "account-alert account-alert-cat",
                    css: {
                        display: "block"
                    }
                });
                outerDiv.append(alertDiv);
            }

            // Crosshair specific styling
            if (category.gameType == "crosshair") {
                // Change the pointer in this slot
                const crosshairDef = {
                    type: itemInfo.type,
                    color: 16777215,
                    size: 1,
                    stroke: 0
                };
                crosshair.setElemCrosshair(outerDiv, crosshairDef);
            }

            listItems.append(outerDiv);

            // Add the itemInfo to the currently selected items array
            itemInfo.outerDiv = outerDiv;
            _this.selectedCatItems.push(itemInfo);

            if (!loadoutItemDiv) {
                if (
                    category.loadoutType == "crosshair" &&
                        itemInfo.type == _this.loadout.crosshair.type
                ) {
                    loadoutItemDiv = itemInfo.outerDiv;
                } else if (
                    category.loadoutType != "emote" &&
                        itemInfo.type == _this.loadout[category.loadoutType]
                ) {
                    loadoutItemDiv = itemInfo.outerDiv;
                }
            }
        }
        this.modalCustomizeList.html("");
        this.modalCustomizeList.append(listItems);
        this.modalCustomizeList.scrollTop(0);

        // Set itemInfo for equipped emotes
        if (category.loadoutType == "emote") {
            this.equippedItems = [];

            for (
                let T = 0;
                T < this.loadout.emotes.length;
                T++
            ) {
                this.equippedItems.push({});
<<<<<<< HEAD
                const emote = this.loadout.emotes[T];
                if (GameObjectDefs[emote]) {
                    const svg = helpers.getSvgFromGameType(emote);
                    const imgCss = `url(${svg})`;
                    const domElem = emoteSlotToDomElem(T);
                    this.updateSlotData(domElem, imgCss, emote);
=======
                const M = this.loadout.emotes[T];
                if (GameObjectDefs[M]) {
                    const P = helpers.getSvgFromGameType(M);
                    const C = `url(${P})`;
                    const A = emoteSlotToDomElem(T);
                    this.updateSlotData(A, C, M);
>>>>>>> 745f0941
                }
            }
        }

        this.selectableSlots = $(".customize-list-item");
        this.droppableSlots = $(".customize-col");
        this.highlightedSlots =
            this.droppableSlots.siblings(".ui-emote-hl");
        this.highlightOpacityMin = 0.4;
        this.itemSelected = false;

        this.setItemListeners(category.loadoutType);
        this.setCategoryAlerts();

        // Select loadout item
        this.deselectItem();
        if (loadoutItemDiv != "") {
            this.selectItem(loadoutItemDiv);
            if (category.loadoutType == "crosshair") {
                this.setSelectedCrosshair();
            }
            this.modalCustomizeItemName.click();
        }

        // Disable crosshair elements on Edge
        if (device.browser == "edge") {
            if (category.loadoutType == "crosshair") {
                const disableElem = function(parentElem, disableElem) {
                    const height =
                        parentElem.height() +
                        parseInt(parentElem.css("padding-top")) +
                        parseInt(parentElem.css("padding-bottom"));
                    disableElem.css("height", height);
                };
                disableElem(
                    $("#modal-customize-body"),
                    $("#modal-content-left").find(
                        ".modal-disabled"
                    )
                );
                disableElem(
                    $("#modal-content-right-crosshair"),
                    $(
                        "#modal-content-right-crosshair"
                    ).find(".modal-disabled")
                );
                $(".modal-disabled").css(
                    "display",
                    "block"
                );
            } else {
                $(".modal-disabled").css("display", "none");
            }
        }
        this.onResize();
    }

    setCategoryAlerts() {
        const _this = this;
        // Display alerts on each category that has new items
        for (let i = 0; i < this.categories.length; i++) {
            const category = _this.categories[i];
            const unackdItems = _this.localAckItems.filter((x) => {
                const gameTypeDef = GameObjectDefs[x.type];
                return gameTypeDef && gameTypeDef.type == category.gameType;
            });
            $(`.modal-customize-cat[data-idx='${i}']`)
                .find(".account-alert-cat")
                .css(
                    "display",
                    unackdItems.length > 0 ? "block" : "none"
                );
        }
    }

    setEmoteDraggable(selector, that) {
        selector.on("dragstart", function(e) {
            if (
                !$(this).hasClass(
                    "customize-list-item-locked"
                ) &&
                (that.selectItem($(this), false),
                device.browser != "edge")
            ) {
                const imgDiv = document.createElement("img");
                imgDiv.src = that.selectedItem.img
                    ? that.selectedItem.img
                        .replace("url(", "")
                        .replace(")", "")
                        .replace(/\'/gi, "")
                    : "";
                e.originalEvent.dataTransfer.setDragImage(
                    imgDiv,
                    64,
                    64
                );
            }
        });
    }

    setSelectedCrosshair() {
        const crosshairDef = this.loadout.crosshair;
        $("#customize-crosshair-selected")
            .find(".customize-item-image")
            .css({
                "background-image": crosshair.getCursorURL(crosshairDef)
            });
        crosshair.setElemCrosshair(
            $("#customize-crosshair-selected"),
            crosshairDef
        );
    }
}<|MERGE_RESOLUTION|>--- conflicted
+++ resolved
@@ -11,13 +11,8 @@
 
 const EmoteSlot = GameConfig.EmoteSlot;
 
-<<<<<<< HEAD
 function emoteSlotToDomElem(e) {
     const emoteSlotToDomId = {
-=======
-function emoteSlotToDomElem(emoteSlot) {
-    const r = {
->>>>>>> 745f0941
         [EmoteSlot.Top]: "customize-emote-top",
         [EmoteSlot.Right]: "customize-emote-right",
         [EmoteSlot.Bottom]: "customize-emote-bottom",
@@ -25,13 +20,8 @@
         [EmoteSlot.Win]: "customize-emote-win",
         [EmoteSlot.Death]: "customize-emote-death"
     };
-<<<<<<< HEAD
     const domId = emoteSlotToDomId[e] || emoteSlotToDomId[EmoteSlot.Top];
     return $(`#${domId}`);
-=======
-    const a = r[emoteSlot] || r[EmoteSlot.Top];
-    return $(`#${a}`);
->>>>>>> 745f0941
 }
 
 function itemSort(sortFn) {
@@ -42,19 +32,10 @@
         const rarityB = GameObjectDefs[b.type].rarity || 0;
         if (rarityA == 0 && rarityB == 0) {
             return sortAlphabetical(a, b);
-<<<<<<< HEAD
-        } else if (rarityA == 0) {
-            return -1;
-        } else if (rarityB == 0) {
-            return 1;
-        } else {
-            return sortFn(a, b);
-=======
         } if (rarityA == 0) {
             return -1;
         } if (rarityB == 0) {
             return 1;
->>>>>>> 745f0941
         }
         return sortFn(a, b);
     };
@@ -63,11 +44,6 @@
 function sortAcquired(a, b) {
     if (b.timeAcquired == a.timeAcquired) {
         return sortSubcat(a, b);
-<<<<<<< HEAD
-    } else {
-        return b.timeAcquired - a.timeAcquired;
-=======
->>>>>>> 745f0941
     }
     return b.timeAcquired - a.timeAcquired;
 }
@@ -77,11 +53,7 @@
     const defB = GameObjectDefs[b.type];
     if (defA.name < defB.name) {
         return -1;
-<<<<<<< HEAD
-    } else if (defA.name > defB.name) {
-=======
     } if (defA.name > defB.name) {
->>>>>>> 745f0941
         return 1;
     }
     return 0;
@@ -92,11 +64,6 @@
     const rarityB = GameObjectDefs[b.type].rarity || 0;
     if (rarityA == rarityB) {
         return sortAlphabetical(a, b);
-<<<<<<< HEAD
-    } else {
-        return rarityB - rarityA;
-=======
->>>>>>> 745f0941
     }
     return rarityB - rarityA;
 }
@@ -104,39 +71,25 @@
 function sortSubcat(a, b) {
     const defA = GameObjectDefs[a.type];
     const defB = GameObjectDefs[b.type];
-<<<<<<< HEAD
-    if (defA.category && defB.category && defA.category != defB.category) {
-        return defA.category - defB.category;
-    } else {
-=======
     if (!defA.category || !defB.category || defA.category == defB.category) {
->>>>>>> 745f0941
         return sortAlphabetical(a, b);
     }
     return defA.category - defB.category;
 }
 
-<<<<<<< HEAD
 const sortTypes = {
-=======
-const S = {
->>>>>>> 745f0941
     newest: itemSort(sortAcquired),
     alpha: itemSort(sortAlphabetical),
     rarity: itemSort(sortRarity),
     subcat: itemSort(sortSubcat)
 };
 
-<<<<<<< HEAD
-class LoadoutMenu {
+export class LoadoutMenu {
     /**
      *
      * @param {import('../account').Account} account
      * @param {import('./localization').Localization} localization
      */
-=======
-export class LoadoutMenu {
->>>>>>> 745f0941
     constructor(account, localization) {
         this.account = account;
         this.localization = localization;
@@ -737,19 +690,11 @@
                 .loadoutType;
         if (loadoutType == "emote") {
             for (let t = 0; t < EmoteSlot.Count; t++) {
-<<<<<<< HEAD
                 const domElem = emoteSlotToDomElem(t);
                 const slotIdx = domElem.data("idx");
                 const slotItem = this.equippedItems[slotIdx];
                 if (slotItem?.type) {
                     this.loadout.emotes[t] = slotItem.type;
-=======
-                const r = emoteSlotToDomElem(t);
-                const a = r.data("idx");
-                const i = this.equippedItems[a];
-                if (i?.type) {
-                    this.loadout.emotes[t] = i.type;
->>>>>>> 745f0941
                 } else {
                     this.loadout.emotes[t] = "";
                 }
@@ -1195,21 +1140,12 @@
                 T++
             ) {
                 this.equippedItems.push({});
-<<<<<<< HEAD
                 const emote = this.loadout.emotes[T];
                 if (GameObjectDefs[emote]) {
                     const svg = helpers.getSvgFromGameType(emote);
                     const imgCss = `url(${svg})`;
                     const domElem = emoteSlotToDomElem(T);
                     this.updateSlotData(domElem, imgCss, emote);
-=======
-                const M = this.loadout.emotes[T];
-                if (GameObjectDefs[M]) {
-                    const P = helpers.getSvgFromGameType(M);
-                    const C = `url(${P})`;
-                    const A = emoteSlotToDomElem(T);
-                    this.updateSlotData(A, C, M);
->>>>>>> 745f0941
                 }
             }
         }
