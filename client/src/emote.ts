import $ from "jquery";
import * as PIXI from "pixi.js-legacy";
import { GameObjectDefs } from "../../shared/defs/gameObjectDefs";
import { EmotesDefs } from "../../shared/defs/gameObjects/emoteDefs";
import type { AmmoDef } from "../../shared/defs/gameObjects/gearDefs";
import type { GunDef } from "../../shared/defs/gameObjects/gunDefs";
import type { MeleeDef } from "../../shared/defs/gameObjects/meleeDefs";
import { PingDefs } from "../../shared/defs/gameObjects/pingDefs";
<<<<<<< HEAD
import { EmoteSlot, GameConfig, Input, TeamMode } from "../../shared/gameConfig";
=======
import type { ThrowableDef } from "../../shared/defs/gameObjects/throwableDefs";
import { EmoteSlot, GameConfig, Input } from "../../shared/gameConfig";
>>>>>>> 0ee2ef86
import type { Emote } from "../../shared/net/updateMsg";
import { coldet } from "../../shared/utils/coldet";
import { math } from "../../shared/utils/math";
import { util } from "../../shared/utils/util";
import { type Vec2, v2 } from "../../shared/utils/v2";
import type { AudioManager } from "./audioManager";
import type { Camera } from "./camera";
import { device } from "./device";
import { helpers } from "./helpers";
import type { InputHandler } from "./input";
import type { InputBinds } from "./inputBinds";
import type { Map } from "./map";
import type { DeadBodyBarn } from "./objects/deadBody";
import type { Player, PlayerBarn } from "./objects/player";
import type { Renderer } from "./renderer";
import type { UiManager } from "./ui/ui";

const airdropIdx = 4;
const airstrikeIdx = 5;

interface Indicator {
    elem: JQuery<HTMLElement>;
    borderElem: JQuery<HTMLElement>;
    pingContainer: PIXI.Container;
    indContainer: PIXI.Container;
    borderSprite: {
        sprite: PIXI.Sprite;
        baseScale: number;
    };
    pingSprite: {
        sprite: PIXI.Sprite;
        baseScale: number;
    };
    indSpriteOuter: {
        sprite: PIXI.Sprite;
        baseScale: number;
        baseTint: number;
    };
    indSpriteInner: {
        sprite: PIXI.Sprite;
        baseScale: number;
        baseTint: number;
    };
    displayed: boolean;
    fadeIn: number;
    life: number;
    fadeOut: number;
    pos: Vec2;
    mapEvent?: boolean;
    worldDisplay?: boolean;
}

interface TeamPingSelector {
    parent: JQuery<HTMLElement>;
    angleA: number;
    angleC: number;
    highlight: any;
    highlightDisplayed: boolean;
    ping: string;
    emote: string;
    ammoEmote?: boolean;
    displayCloseIcon?: boolean;
    texture?: string;
}

interface EmoteWheelData {
    parent: JQuery<HTMLElement>;
    vA: Vec2;
    vC: Vec2;
    ping: string;
    emote: string;
    emoteSlot?: EmoteSlot;
    displayCloseIcon?: boolean;
    ammoEmote?: boolean;
}

function getImgUrlFromSelector(data: EmoteWheelData | TeamPingSelector) {
    if (data.displayCloseIcon) {
        return "img/gui/close.svg";
    }
    return helpers.getSvgFromGameType(data.ping || data.emote);
}
function vectorToDegreeAngle(vector: Vec2) {
    let angle = (Math.atan2(vector.y, vector.x) * 180) / Math.PI;
    if (angle < 0) {
        angle += 360;
    }
    return angle;
}

function isAngleBetween(target: number, angle1: number, angle2: number) {
    if (angle1 <= angle2) {
        if (angle2 - angle1 <= 180) {
            return angle1 <= target && target <= angle2;
        }
        return angle2 <= target || target <= angle1;
    }
    if (angle1 - angle2 <= 180) {
        return angle2 <= target && target <= angle1;
    }
    return angle1 <= target || target <= angle2;
}
export class EmoteBarn {
    gameElem = $("#ui-game");
    disable = false;
    activePlayer: Player | null = null;
    worldPos = v2.create(0, 0);
    zIdxNext = 0;
    emoteSelector = {
        ping: "",
        emote: "",
    };

    // Client ping/emote throttle
    emoteSoftTicker = 0;
    emoteHardTicker = 0;
    emoteCounter = 0;
    emoteWheelsGreyed = false;
    teamEmotesGreyed = false;
    wheelKeyTriggered = false;
    emoteTimeoutTicker = 0;

    // Track team pings and emote inputs separately
    pingKeyTriggered = false;
    pingKeyDown = false;
    pingMouseTriggered = false;
    wheelDisplayed = false;

    emoteMouseTriggered = false;
    emoteScreenPos = v2.create(0, 0);

    triggerPing!: () => void;
    triggerEmote!: () => void;

    // Touch listeners
    emoteTouchedPos: Vec2 | null = null;
    bigmapPingPos: Vec2 | null = null;

    onTouchStart!: (event: JQuery.TouchEventBase) => void;
    emoteElems = $(".ui-emote");
    bigmapCollision = $("#big-map-collision");

    emoteButtonElem = $("#ui-emote-button");

    emoteWheels = $("#ui-emotes, #ui-team-pings");
    teamEmotes = $(".ui-emote-bottom-left, .ui-emote-top-left");

    // Emotes
    emoteWheel = $("#ui-emotes");

    emoteWheelData: Record<string, EmoteWheelData>;

    // Team pings
    teamPingWheel = $("#ui-team-pings");

    teamPingSelectors: TeamPingSelector[] = [];

    displayedSelectors: typeof this.teamPingSelectors;
    baseScale = 1;
    container = new PIXI.Container();
    pingContainer = new PIXI.Container();
    indContainer = new PIXI.Container();

    // !
    pingIndicators: Array<{
        ping: Indicator;
    }> = [];

    airdropIndicator: Indicator;
    airstrikeIndicator: Indicator;

    emoteLifeIn = 0.75;
    emoteLife = 1;
    emoteLifeOut = 0.1;
    pingFadeIn = 0.5;
    pingLife = 4.25;
    pingFadeOut = 0.1;
    wedgeOpacityReset = device.touch ? 1 : 0.75;
    teamEmoteOpacityReset = 0.2;
    emotes: Array<{
        alive: boolean;
        pos: Vec2;
        container: PIXI.Container;
        circleOuter: PIXI.Sprite;
        baseScale: number;
        sprite: PIXI.Sprite;
        posOffset: Vec2;
        isNew: boolean;
        type: string;
        playerId: number;
        lifeIn: number;
        life: number;
        lifeOut: number;
        zIdx: number;
        sound: string;
        channel: string;
    }> = [];

    newPings: Array<{ type: string; pos: Vec2 }> = [];
    newEmotes: Array<{ type: string; pos: Vec2 }> = [];
    emoteLoadout: string[] = [];
    unlockTypes = {};
    socialUnlocked = false;

    emoteWheelSelectors!: Array<
        {
            angleA: number;
            angleC: number;
            highlight: JQuery<HTMLElement>;
            highlightDisplayed: boolean;
        } & EmoteWheelData
    >;

    parentDisplayed!: JQuery<HTMLElement>;
    constructor(
        public audioManager: AudioManager,
        public uiManager: UiManager,
        public playerBarn: PlayerBarn,
        public camera: Camera,
        public map: Map,
    ) {
        this.triggerPing = () => {
            if (this.activePlayer) {
                let worldPos: Vec2;
                // Determine if this is going to be a team ping or an emote
                if (this.emoteSelector.ping && !this.emoteWheelsGreyed) {
                    const pingData = PingDefs[this.emoteSelector.ping];
                    if (pingData?.pingMap) {
                        // Where on the world do we ping?
                        worldPos = this.uiManager.getWorldPosFromMapPos(
                            this.bigmapPingPos || this.emoteScreenPos,
                            this.map,
                            this.camera,
                        );
                        worldPos ||= this.camera.screenToPoint(this.emoteScreenPos);
                        worldPos.x = math.clamp(worldPos.x, 0, this.map.width);
                        worldPos.y = math.clamp(worldPos.y, 0, this.map.height);
                        this.sendPing({
                            type: this.emoteSelector.ping,
                            pos: worldPos,
                        });
                    }
                } else if (this.emoteSelector.emote && !this.emoteWheelsGreyed) {
                    worldPos = this.activePlayer.pos;
                    this.sendEmote({
                        type: this.emoteSelector.emote,
                        pos: worldPos,
                    });
                    this.uiManager.displayMapLarge(true);
                }
                this.inputReset();
                this.pingKeyTriggered = this.pingKeyDown;
            }
        };

        this.triggerEmote = () => {
            if (this.activePlayer) {
                let worldPos;
                if (this.emoteSelector.emote && !this.emoteWheelsGreyed) {
                    worldPos = this.activePlayer.pos;

                    // Send the emote to the server
                    this.sendEmote({
                        type: this.emoteSelector.emote,
                        pos: worldPos,
                    });
                }
                this.inputReset();
            }
        };

        this.onTouchStart = (event) => {
            if (this.wheelDisplayed) {
                event.stopPropagation();
                this.inputReset();
            }
        };

        if (device.touch) {
            this.emoteElems.css("pointer-events", "auto");
            this.bigmapCollision.on("touchend", (e) => {
                e.stopPropagation();
                this.bigmapPingPos = {
                    x: e.originalEvent?.changedTouches[0].pageX!,
                    y: e.originalEvent?.changedTouches[0].pageY!,
                };
                this.emoteScreenPos = v2.create(
                    this.camera.screenWidth / 2,
                    this.camera.screenHeight / 2,
                );
                this.pingMouseTriggered = true;
            });

            // Dragging Emote button
            this.emoteButtonElem.css("pointer-events", "auto");
            this.emoteButtonElem.on("touchstart", (event) => {
                event.stopPropagation();
                this.emoteScreenPos = v2.create(
                    this.camera.screenWidth / 2,
                    this.camera.screenHeight / 2,
                );
                this.emoteMouseTriggered = true;
            });

            // Listen for an emote wheel touch
            this.emoteElems.on("touchstart", (e) => {
                e.stopPropagation();
                this.emoteTouchedPos = {
                    x: e.originalEvent?.changedTouches[0].pageX!,
                    y: e.originalEvent?.changedTouches[0].pageY!,
                };
            });
            // Reset wheel
            $(document).on("touchstart", this.onTouchStart);
        }

        // Set ping wheel specific data
        this.emoteWheelData = {
            middle: {
                parent: $("#ui-emote-middle"),
                vA: v2.create(-1, 1),
                vC: v2.create(1, 1),
                ping: "",
                emote: "",
                displayCloseIcon: true,
            },
            top: {
                parent: $("#ui-emote-top"),
                vA: v2.create(-1, 1),
                vC: v2.create(1, 1),
                ping: "",
                emote: "",
                emoteSlot: EmoteSlot.Top,
            },
            right: {
                parent: $("#ui-emote-right"),
                vA: v2.create(1, 1),
                vC: v2.create(1, -1),
                ping: "",
                emote: "",
                emoteSlot: EmoteSlot.Right,
            },
            bottom: {
                parent: $("#ui-emote-bottom"),
                vA: v2.create(1, -1),
                vC: v2.create(-1, -1),
                ping: "",
                emote: "",
                emoteSlot: EmoteSlot.Bottom,
            },
            left: {
                parent: $("#ui-emote-left"),
                vA: v2.create(-1, -1),
                vC: v2.create(-1, 1),
                ping: "",
                emote: "",
                emoteSlot: EmoteSlot.Left,
            },
        };

        // Set ping wheel specific data
        const teamPingData: Record<
            string,
            {
                parent: JQuery<HTMLElement>;
                vA: Vec2;
                vC: Vec2;
                ping: string;
                emote: string;
                displayCloseIcon?: boolean;
                ammoEmote?: boolean;
            }
        > = {
            middle: {
                parent: $("#ui-team-ping-middle"),
                vA: v2.create(-1, 1),
                vC: v2.create(1, 1),
                ping: "",
                emote: "",
                displayCloseIcon: true,
            },
            top: {
                parent: $("#ui-team-ping-top"),
                vA: v2.create(-1, 1),
                vC: v2.create(1, 1),
                ping: "ping_danger",
                emote: "",
            },
            right: {
                parent: $("#ui-team-ping-right"),
                vA: v2.create(1, 1),
                vC: v2.create(1, -1),
                ping: "ping_coming",
                emote: "",
            },
            bottom: {
                parent: $("#ui-team-ping-bottom"),
                vA: v2.create(1, -1),
                vC: v2.create(-1, -1),
                ping: "ping_help",
                emote: "",
            },
            "bottom-left": {
                parent: $("#ui-team-ping-bottom-left"),
                vA: v2.create(-1, -1),
                vC: v2.create(-1, 0),
                ping: "",
                emote: "emote_medical",
            },
            "top-left": {
                parent: $("#ui-team-ping-top-left"),
                vA: v2.create(-1, 0),
                vC: v2.create(-1, 1),
                ping: "",
                emote: "emote_ammo",
                ammoEmote: true,
            },
        };

        // Populate the ping selectors
        for (const key in teamPingData) {
            if (teamPingData.hasOwnProperty(key)) {
                const pingData = teamPingData[key];
                const angleA = vectorToDegreeAngle(pingData.vA);
                const angleC = vectorToDegreeAngle(pingData.vC);
                this.teamPingSelectors.push({
                    parent: pingData.parent,
                    angleA,
                    angleC,
                    highlight: pingData.parent.find(".ui-emote-hl"),
                    highlightDisplayed: false,
                    ping: pingData.ping,
                    emote: pingData.emote,
                    ammoEmote: pingData?.ammoEmote,
                    displayCloseIcon: pingData?.displayCloseIcon,
                });
            }
        }
        this.displayedSelectors = this.teamPingSelectors;

        this.container.scale.set(this.baseScale, this.baseScale);
        this.container.addChild(this.pingContainer);
        const createIndicator = function (idx: number, indTint = 0xffffff) {
            const pingContainer = new PIXI.Container();
            const indContainer = new PIXI.Container();
            const tint = GameConfig.groupColors[idx] || indTint;

            const pingBorder = PIXI.Sprite.from("ping-border.img");
            pingBorder.scale.set(0.4, 0.4);
            pingBorder.anchor.set(0.5, 0.5);
            pingBorder.tint = tint;
            pingBorder.alpha = 0;
            pingBorder.visible = true;
            pingContainer.addChild(pingBorder);

            const pingSprite = PIXI.Sprite.from("ping-team-danger.img");
            pingSprite.scale.set(0.4, 0.4);
            pingSprite.anchor.set(0.5, 0.5);
            pingSprite.tint = tint;
            pingSprite.alpha = 0;
            pingSprite.visible = true;
            pingContainer.addChild(pingSprite);

            const indSpriteInner = PIXI.Sprite.from("ping-team-danger.img");
            indSpriteInner.scale.set(0.5, 0.5);
            indSpriteInner.anchor.set(0.5, 0.5);
            indSpriteInner.tint = tint;
            indSpriteInner.alpha = 0;
            indSpriteInner.visible = true;
            indContainer.addChild(indSpriteInner);

            const indSpriteOuter = PIXI.Sprite.from("ping-indicator.img");
            indSpriteOuter.scale.set(0.5, 0.5);
            indSpriteOuter.anchor.set(0.5, 0);
            indSpriteOuter.alpha = 0;
            indSpriteOuter.visible = true;
            indContainer.addChild(indSpriteOuter);
            return {
                elem: $("#ui-team-indicators").find(`.ui-indicator-ping[data-id=${idx}]`),
                borderElem: $("#ui-team-indicators").find(
                    `.ui-indicator-ping-border[data-id=${idx}]`,
                ),
                pingContainer,
                indContainer,
                borderSprite: {
                    sprite: pingBorder,
                    baseScale: 0.4,
                },
                pingSprite: {
                    sprite: pingSprite,
                    baseScale: 0.4,
                },
                indSpriteOuter: {
                    sprite: indSpriteOuter,
                    baseScale: 0.5,
                    baseTint: Number(indSpriteOuter.tint),
                },
                indSpriteInner: {
                    sprite: indSpriteInner,
                    baseScale: 0.5,
                    baseTint: Number(indSpriteInner.tint),
                },
                displayed: false,
                fadeIn: 0,
                life: 0,
                fadeOut: 0,
                pos: v2.create(0, 0),
            } satisfies Indicator;
        };

        // Populate ping indicators
        for (let i = 0; i < 4; i++) {
            const indicator = createIndicator(i);
            this.pingContainer.addChild(indicator.pingContainer);
            this.indContainer.addChild(indicator.indContainer);
            this.pingIndicators.push({
                ping: indicator,
            });
        }
        this.airdropIndicator = createIndicator(airdropIdx, PingDefs.ping_airdrop.tint);
        this.pingContainer.addChild(this.airdropIndicator.pingContainer);
        this.indContainer.addChild(this.airdropIndicator.indContainer);
        this.pingIndicators.push({
            ping: this.airdropIndicator,
        });
        this.airstrikeIndicator = createIndicator(
            airstrikeIdx,
            PingDefs.ping_airstrike.tint,
        );
        this.pingContainer.addChild(this.airstrikeIndicator.pingContainer);
        this.indContainer.addChild(this.airstrikeIndicator.indContainer);
        this.pingIndicators.push({
            ping: this.airstrikeIndicator,
        });
    }

    free() {
        if (device.touch) {
            $(document).off("touchstart", this.onTouchStart);
            this.emoteButtonElem.off("touchstart");
            this.emoteElems.off("touchstart");
            this.bigmapCollision.off("touchend");
        }
        this.init();
    }

    init() {
        this.emoteWheelsGreyed = false;
        this.emoteWheels.css("opacity", 1);
        this.teamEmotesGreyed = false;
        this.teamEmotes.css("opacity", 1);
        this.disable = false;
        this.inputReset();
    }

    inputReset() {
        this.pingMouseTriggered = false;
        this.pingKeyTriggered = false;
        this.emoteMouseTriggered = false;
        this.wheelDisplayed = false;
        this.displayWheel(this.teamPingWheel, false);
        this.displayWheel(this.emoteWheel, false);
        this.emoteTouchedPos = null;
        this.bigmapPingPos = null;
        this.emoteTimeoutTicker = 0;
        for (let i = 0; i < this.displayedSelectors.length; i++) {
            const s = this.displayedSelectors[i];
            const emoteData = EmotesDefs[s.emote];
            const teamOnly = emoteData?.teamOnly;
            if (this.teamEmotesGreyed && teamOnly) {
                s.parent.css("opacity", this.teamEmoteOpacityReset);
            } else {
                s.parent.css("opacity", this.wedgeOpacityReset);
            }
            s.highlight.css("display", "none");
            s.highlightDisplayed = false;
        }
    }

    sendPing(ping: (typeof this.newPings)[number]) {
        this.newPings.push({
            type: ping.type,
            pos: ping.pos,
        });
        this.incrementEmote();
    }

    addPing(ping: Emote, factionMode: boolean) {
        // Given the ping position, create an indicator on the map and make a sound
        if (this.activePlayer) {
            const pingData = PingDefs[ping.type];
            if (pingData) {
                this.uiManager.createPing(
                    ping.type,
                    ping.pos!,
                    ping.playerId,
                    this.activePlayer.__id,
                    this.playerBarn,
                    factionMode,
                );
                let indicator: Indicator | null = null;
                let pingSound = pingData.sound!;
                if (ping.type == "ping_airdrop") {
                    indicator = this.pingIndicators[airdropIdx].ping;
                } else if (ping.type == "ping_airstrike") {
                    indicator = this.pingIndicators[airstrikeIdx].ping;
                } else {
                    const playerInfo = this.playerBarn.getPlayerInfo(ping.playerId);
                    if (playerInfo) {
                        const activeGroupId = this.playerBarn.getPlayerInfo(
                            this.activePlayer.__id,
                        ).groupId;
                        const groupId = playerInfo.groupId;
                        if (activeGroupId == groupId) {
                            const l = this.playerBarn.getGroupInfo(groupId);
                            const c = l.playerIds.indexOf(ping.playerId);
                            if (c !== -1) {
                                indicator = this.pingIndicators[c].ping;
                            }
                        }
                    }
                    const playerStatus = this.playerBarn.getPlayerStatus(ping.playerId);
                    if (playerStatus && playerStatus.role == "leader") {
                        pingSound = pingData.soundLeader!;
                    }
                }

                if (factionMode || ping.type != "ping_airstrike") {
                    // Pings always play at full volume
                    this.audioManager.playSound(pingSound, {
                        channel: "ui",
                    });
                } else {
                    // If we're too far from an air strike ping in non-faction mode, reduce the ping sound
                    this.audioManager.playSound(pingSound, {
                        channel: "ui",
                        fallOff: 1,
                        soundPos: ping.pos,
                        rangeMult: 20,
                    });
                }
                if (indicator) {
                    indicator.pos = ping.pos!;
                    indicator.pingSprite.sprite.texture = PIXI.Texture.from(
                        pingData.texture!,
                    );
                    indicator.indSpriteInner.sprite.texture = PIXI.Texture.from(
                        pingData.texture!,
                    );
                    indicator.indSpriteInner.sprite.tint = pingData.mapEvent
                        ? pingData.tint!
                        : indicator.indSpriteInner.baseTint;
                    indicator.indSpriteOuter.sprite.tint = pingData.mapEvent
                        ? pingData.tint!
                        : indicator.indSpriteOuter.baseTint;
                    indicator.fadeIn = this.pingFadeIn;
                    indicator.life = this.pingLife;
                    indicator.fadeOut = this.pingFadeOut;
                    indicator.mapEvent = pingData.mapEvent;
                    indicator.worldDisplay = pingData.worldDisplay;
                }
            }
        }
    }

    sendEmote(emote: { type: string; pos: Vec2 }) {
        this.newEmotes.push({
            type: emote.type,
            pos: emote.pos,
        });
        this.incrementEmote();
    }

    addEmote(emote: Emote) {
        const emoteData = EmotesDefs[emote.type];
        if (emoteData) {
            // Turn off any other emotes for this player
            let e = null;
            for (let i = 0; i < this.emotes.length; i++) {
                if (this.emotes[i].alive || e) {
                    if (
                        this.emotes[i].alive &&
                        this.emotes[i].playerId == emote.playerId
                    ) {
                        this.emotes[i].alive = false;
                    }
                } else {
                    e = this.emotes[i];
                }
            }
            if (!e) {
                e = {} as (typeof this.emotes)[number];
                e.alive = false;
                e.pos = v2.create(0, 0);
                e.container = new PIXI.Container();
                e.circleOuter = PIXI.Sprite.from("emote-circle-outer.img");
                e.circleOuter.anchor.set(0.5, 0.5);
                e.baseScale = 0.55;
                e.circleOuter.scale.set(e.baseScale * 0.8, e.baseScale * 0.8);
                e.circleOuter.tint = 0;
                e.circleOuter.visible = true;
                e.container.addChild(e.circleOuter);

                e.sprite = new PIXI.Sprite();
                e.sprite.anchor.set(0.5, 0.5);
                e.container.addChild(e.sprite);

                e.sprite.scale.set(e.baseScale, e.baseScale);
                e.posOffset = v2.create(0, 4);
                e.container.scale.set(1, 1);
                e.container.visible = false;

                this.emotes.push(e);
            }
            e.alive = true;
            e.isNew = true;
            e.type = emote.type;
            e.playerId = emote.playerId;
            e.pos = v2.create(0, 0);
            e.lifeIn = this.emoteLifeIn;
            e.life = this.emoteLife;
            e.lifeOut = this.emoteLifeOut;
            e.zIdx = this.zIdxNext++;
            if (emoteData.texture) {
                e.sprite.texture = PIXI.Texture.from(emoteData.texture);
            }
            e.container.visible = false;
            e.baseScale = 0.55;
            e.sound = emoteData.sound;
            e.channel = emoteData.channel;

            // Rotate if it's loot and rotation defined
            if (emote.type == "emote_loot") {
                const lootDef = GameObjectDefs[emote.itemType] as
                    | MeleeDef
                    | GunDef
                    | ThrowableDef;
                if (lootDef?.lootImg) {
                    e.sprite.texture = PIXI.Texture.from(lootDef.lootImg.sprite);

                    // Colorize if defined
                    const ammo = GameObjectDefs[(lootDef as GunDef).ammo] as AmmoDef;
                    e.circleOuter.tint = ammo ? ammo.lootImg.tintDark! : 0;

                    // Rotate if defined
                    if (lootDef.lootImg.rot) {
                        e.sprite.rotation = lootDef.lootImg.rot;
                    } else {
                        e.sprite.rotation = 0;
                    }

                    // Mirror if defined
                    if (lootDef.lootImg.mirror) {
                        e.sprite.scale.set(e.baseScale * -1, e.baseScale);
                    } else {
                        e.sprite.scale.set(e.baseScale, e.baseScale);
                    }

                    // This 'emote_loot' type is primarily used in potato mode,
                    // and we'd like to highlight the new weapon that is acquired.
                    //
                    // The player plays a deploy sound when equipping new
                    // weapons, except gun_switch_01 is played instead for guns
                    // if the player is not under a full switch penalty. To work
                    // around that, we'll play the proper gun deploy sound here as
                    // the emote sound. Similarly, playing melee or throwable deploy
                    // sounds here would lead to an echo as they are always played
                    // as a part of that player equip logic.

                    if (lootDef.sound?.deploy) {
                        if (lootDef.type == "gun") {
                            e.sound = lootDef.sound.deploy;
                            e.channel = "activePlayer";
                        } else {
                            e.sound = "";
                        }
                    }
                }
            } else {
                // Reset anything set by a loot emote
                e.circleOuter.tint = 0;
                e.sprite.rotation = 0;
                e.sprite.scale.set(e.baseScale, e.baseScale);
            }
        }
    }

    incrementEmote() {
        this.emoteCounter++;
        if (this.emoteCounter >= GameConfig.player.emoteThreshold) {
            this.emoteHardTicker =
                this.emoteHardTicker > 0
                    ? this.emoteHardTicker
                    : GameConfig.player.emoteHardCooldown * 1.5;
        }
    }

    update(
        dt: number,
        localId: number,
        player: Player,
        teamMode: TeamMode,
        deadBodyBarn: DeadBodyBarn,
        map: Map,
        renderer: Renderer,
        input: InputHandler,
        inputBinds: InputBinds,
        spectating: boolean,
    ) {
        const playerBarn = this.playerBarn;
        const camera = this.camera;
        let mousePos = v2.create(input.mousePos.x, input.mousePos.y);

        if (input.lostFocus) {
            this.inputReset();
        }
        if (inputBinds.isBindPressed(Input.TeamPingMenu)) {
            if (!this.pingKeyDown && !spectating) {
                this.pingKeyDown = true;
                this.pingKeyTriggered = true;
            }
        }
        if (inputBinds.isBindReleased(Input.TeamPingMenu) && this.pingKeyDown) {
            this.pingKeyDown = false;
            this.pingKeyTriggered = this.wheelDisplayed;
        }
        if (inputBinds.isBindPressed(Input.TeamPingSingle)) {
            if (!this.pingMouseTriggered && !this.emoteMouseTriggered) {
                this.emoteScreenPos = v2.copy(mousePos);
                this.pingMouseTriggered = true;
            }
        }
        if (inputBinds.isBindReleased(Input.TeamPingSingle) && this.pingMouseTriggered) {
            this.triggerPing();
        }
        if (inputBinds.isBindPressed(Input.EmoteMenu)) {
            if (
                !this.pingMouseTriggered &&
                !this.emoteMouseTriggered &&
                !!this.pingKeyDown
            ) {
                this.emoteScreenPos = v2.copy(mousePos);
                this.pingMouseTriggered = true;
            }
            if (!this.pingMouseTriggered) {
                this.emoteScreenPos = v2.copy(mousePos);
                this.emoteMouseTriggered = true;
            }
        }
        if (inputBinds.isBindReleased(Input.EmoteMenu)) {
            if (this.pingKeyTriggered && this.pingMouseTriggered) {
                this.triggerPing();
            }
            if (this.emoteMouseTriggered) {
                this.triggerEmote();
            }
        }

        // Update local emote wheels
        this.activePlayer = player;
        if ((localId != player.__id || !!player.netData.dead) && !this.disable) {
            this.free();
            this.disable = true;
        }

        const perkModeDisable = map.perkMode && !player.netData.role;

        if (
            !this.disable &&
            !perkModeDisable &&
            ((this.wheelKeyTriggered = this.pingKeyTriggered || this.emoteMouseTriggered),
            (this.emoteSoftTicker -= dt),
            this.emoteCounter >= GameConfig.player.emoteThreshold &&
            this.emoteHardTicker > 0
                ? ((this.emoteHardTicker -= dt),
                  this.emoteHardTicker < 0 && (this.emoteCounter = 0))
                : this.emoteSoftTicker < 0 &&
                  this.emoteCounter > 0 &&
                  (this.emoteCounter--,
                  (this.emoteSoftTicker = GameConfig.player.emoteSoftCooldown * 1.5)),
            (!this.pingMouseTriggered && !this.emoteMouseTriggered) ||
                this.wheelDisplayed ||
                ((this.parentDisplayed = this.pingMouseTriggered
                    ? this.teamPingWheel
                    : this.emoteWheel),
                this.parentDisplayed.css({
                    display: "block",
                    left: this.emoteScreenPos.x,
                    top: this.emoteScreenPos.y,
                }),
                this.displayWheel(this.parentDisplayed, true),
                (this.wheelDisplayed = true),
                (this.displayedSelectors = this.pingMouseTriggered
                    ? this.teamPingSelectors
                    : this.emoteWheelSelectors),
                (this.worldPos = camera.screenToPoint(this.emoteScreenPos))),
            this.wheelDisplayed)
        ) {
            this.emoteTimeoutTicker += dt;
            if (this.emoteTimeoutTicker > 10) {
                this.inputReset();
            } else {
                if (this.emoteHardTicker > 0 && !this.emoteWheelsGreyed) {
                    this.emoteWheels.css("opacity", 0.5);
                    this.emoteWheelsGreyed = true;
                } else if (this.emoteHardTicker <= 0 && this.emoteWheelsGreyed) {
                    this.emoteWheels.css("opacity", 1);
                    this.emoteWheelsGreyed = false;
                }
                if (!this.teamEmotesGreyed && teamMode == TeamMode.Solo) {
                    this.teamEmotes.css("opacity", this.teamEmoteOpacityReset);
                    this.teamEmotesGreyed = true;
                }

                let selector = null;
                if (device.touch) {
                    mousePos = this.emoteTouchedPos!;
                }
                if (mousePos) {
                    const vB = v2.sub(mousePos, this.emoteScreenPos);
                    vB.y *= -1;
                    const distToCenter = v2.length(vB);

                    // Arbitrary length to highlight a wedge
                    const angleB = vectorToDegreeAngle(vB);
                    const C = player.localData.weapons[player.localData.curWeapIdx];
                    const A = GameObjectDefs[C.type] as GunDef;
                    let O = "";
                    if (A?.ammo) {
                        O = A.ammo;
                    }
                    for (let D = 0; D < this.displayedSelectors.length; D++) {
                        const E = this.displayedSelectors[D];
                        if (E.ammoEmote) {
                            const B = {
                                "9mm": "emote_ammo9mm",
                                "12gauge": "emote_ammo12gauge",
                                "762mm": "emote_ammo762mm",
                                "556mm": "emote_ammo556mm",
                                "50AE": "emote_ammo50ae",
                                "308sub": "emote_ammo308sub",
                                flare: "emote_ammoflare",
                                "45acp": "emote_ammo45acp",
                            };
                            const R = E.emote;
                            E.emote = B[O as keyof typeof B] || "emote_ammo";
                            E.texture = EmotesDefs[E.emote].texture;
                            if (R != E.emote) {
                                const L = E.parent.find(".ui-emote-image");
                                const q = getImgUrlFromSelector(E);
                                L.css("background-image", `url(${q})`);
                            }
                        }
                        const highlight = E.ping || E.emote;
                        const emoteData = EmotesDefs[E.emote];
                        const teamOnly = emoteData?.teamOnly;

                        const disableInSolo = teamOnly && teamMode == TeamMode.Solo;
                        if (
                            distToCenter <= 35 &&
                            !highlight &&
                            this.emoteHardTicker <= 0 &&
                            !disableInSolo
                        ) {
                            selector = E;
                        } else if (
                            isAngleBetween(angleB, E.angleC, E.angleA) &&
                            distToCenter > 35 &&
                            highlight &&
                            this.emoteHardTicker <= 0 &&
                            !disableInSolo
                        ) {
                            selector = E;
                        } else if (E.highlightDisplayed) {
                            E.parent.css("opacity", this.wedgeOpacityReset);
                            E.highlight.css("display", "none");
                            E.highlightDisplayed = false;
                        }
                    }
                }

                if (selector) {
                    this.emoteSelector = selector;
                    if (!selector.highlightDisplayed) {
                        selector.parent.css("opacity", 1);
                        selector.highlight.css("display", "block");
                        selector.highlightDisplayed = true;
                    }
                    if (device.touch && this.emoteTouchedPos) {
                        if (this.pingMouseTriggered) {
                            this.triggerPing();
                        } else {
                            this.triggerEmote();
                        }
                    }
                }
            }
        }

        // Update emotes (player positioned)
        for (let i = 0; i < this.emotes.length; i++) {
            const emote = this.emotes[i];
            if (emote.alive) {
                let hasTarget = false;
                let targetPos = v2.create(0, 0);
                let targetLayer = 0;
                const targetPlayer = playerBarn.getPlayerById(emote.playerId);

                if (targetPlayer && !targetPlayer.netData.dead) {
                    targetPos = v2.copy(targetPlayer.pos);
                    targetLayer = targetPlayer.layer;
                    hasTarget = true;
                }

                if (!hasTarget) {
                    const body = deadBodyBarn.getDeadBodyById(emote.playerId);
                    if (body) {
                        targetPos = v2.copy(body.pos);
                        targetLayer = body.layer;
                        hasTarget = true;
                    }
                }

                if (hasTarget) {
                    if (emote.isNew) {
                        // Emotes have falloff
                        this.audioManager.playSound(emote.sound, {
                            channel: emote.channel,
                            soundPos: targetPos,
                            layer: targetLayer,
                        });
                    }

                    emote.isNew = false;
                    emote.pos = targetPos;

                    if (emote.lifeIn > 0) {
                        emote.lifeIn -= dt;
                    } else if (emote.life > 0) {
                        emote.life -= dt;
                    } else if (emote.lifeOut > 0) {
                        emote.lifeOut -= dt;
                    }

                    // Always add to the top layer if visible
                    const layer = util.sameLayer(targetLayer, this.activePlayer.layer)
                        ? 3
                        : targetLayer;
                    renderer.addPIXIObj(emote.container, layer, 50000, emote.zIdx);
                    emote.alive = emote.alive && emote.lifeOut > 0;
                } else {
                    emote.alive = false;
                }
            }
        }
        const camExtents = v2.create(
            (camera.screenWidth * 0.5) / camera.z(),
            (camera.screenHeight * 0.5) / camera.z(),
        );
        const camAabb = {
            min: v2.sub(camera.pos, camExtents),
            max: v2.add(camera.pos, camExtents),
        };
        // Update indicators and pings (world positioned)
        const groupId = playerBarn.getPlayerInfo(player.__id).groupId;
        const groupInfo = playerBarn.getGroupInfo(groupId);

        for (
            // te = (groupInfo.playerIds.length, 0);
            let te = 0;
            te < this.pingIndicators.length;
            te++
        ) {
            const indicator = this.pingIndicators[te].ping;
            const playerId = groupInfo.playerIds[te];
            const indContainer = indicator.indContainer;
            const pingContainer = indicator.pingContainer;

            if (playerId != undefined || indicator.mapEvent) {
                playerBarn.getPlayerInfo(playerId);
                const isActivePlayer = playerId == this.activePlayer.__id;
                const playerStatus = playerBarn.getPlayerStatus(playerId);
                const borderSprite = indicator.borderSprite.sprite;
                const pingSprite = indicator.pingSprite.sprite;
                const indSpriteOuter = indicator.indSpriteOuter.sprite;
                const indSpriteInner = indicator.indSpriteInner.sprite;
                let hideIndicator = true;
                indicator.fadeIn -= dt;
                indicator.life -= dt;
                indicator.fadeOut -= indicator.life > 0 ? 0 : dt;

                if (indicator.fadeOut > 0) {
                    const indicatorPos = indicator.pos;
                    const dir = v2.normalizeSafe(
                        v2.sub(indicatorPos, camera.pos),
                        v2.create(1, 0),
                    );
                    const edge = coldet.intersectRayAabb(
                        camera.pos,
                        dir,
                        camAabb.min,
                        camAabb.max,
                    )!;
                    const rot = Math.atan2(dir.y, -dir.x) + Math.PI * 0.5;
                    const screenEdge = camera.pointToScreen(edge);
                    const onscreen = coldet.testCircleAabb(
                        indicatorPos,
                        GameConfig.player.radius,
                        camAabb.min,
                        camAabb.max,
                    );
                    const borderScale = camera.pixels(indicator.borderSprite.baseScale);
                    const pingScale = camera.pixels(indicator.pingSprite.baseScale);
                    borderSprite.scale.set(borderScale, borderScale);
                    pingSprite.scale.set(pingScale, pingScale);

                    if (playerStatus?.dead) {
                        continue;
                    }

                    const off = 64;
                    hideIndicator = indicator.fadeOut < 0;

                    const leftConstrain = onscreen
                        ? camera.pointToScreen(indicatorPos).x
                        : math.clamp(screenEdge.x, off, camera.screenWidth - off);
                    const topConstrain = onscreen
                        ? camera.pointToScreen(indicatorPos).y
                        : math.clamp(screenEdge.y, off, camera.screenHeight - off);

                    const left = camera.pointToScreen(indicatorPos).x;
                    const top = camera.pointToScreen(indicatorPos).y;

                    pingSprite.position.x = left;
                    pingSprite.position.y = top;
                    borderSprite.position.x = left;
                    borderSprite.position.y = top;
                    indSpriteOuter.position.x = leftConstrain;
                    indSpriteOuter.position.y = topConstrain;
                    indSpriteOuter.rotation = rot;
                    indSpriteInner.position.x = leftConstrain;
                    indSpriteInner.position.y = topConstrain;

                    // Update ping border pulse
                    const pulseAlpha =
                        borderSprite.alpha <= 0 ? 1 : borderSprite.alpha - dt;
                    borderSprite.alpha = pulseAlpha;
                    const pulseScale = camera.pixels(
                        indicator.borderSprite.baseScale * (2 - pulseAlpha),
                    );
                    borderSprite.scale.set(pulseScale, pulseScale);
                    indSpriteInner.alpha = onscreen ? 0 : pulseAlpha;

                    // Update ping fade-in
                    if (indicator.fadeIn > 0) {
                        const elemOpacity = 1 - indicator.fadeIn / this.pingFadeIn;
                        pingContainer.alpha = 1;
                        indContainer.alpha = 1;
                        pingSprite.alpha = 1;
                        indSpriteOuter.alpha = onscreen ? 0 : elemOpacity;
                    } else {
                        indSpriteOuter.alpha = onscreen ? 0 : 1;
                    }

                    // Update ping fade-out
                    if (indicator.life < 0) {
                        const elemOpacity = indicator.fadeOut / this.pingFadeOut;
                        pingContainer.alpha = elemOpacity;
                        indContainer.alpha = elemOpacity;
                    }

                    if (!indicator.displayed) {
                        pingContainer.visible = indicator.worldDisplay!;
                        // Don't show our own edge of screen indicators
                        indContainer.visible = !isActivePlayer || indicator.mapEvent!;
                        indicator.displayed = true;
                    }
                }
                if (hideIndicator && indicator.displayed) {
                    pingContainer.visible = false;
                    indContainer.visible = false;
                    indicator.displayed = false;
                }
            } else {
                pingContainer.visible = false;
                indContainer.visible = false;
                indicator.displayed = false;
            }
        }
    }

    displayWheel(parent: JQuery<HTMLElement>, display: boolean) {
        parent.css("display", display ? "block" : "none");
    }

    updateEmoteWheel(emoteLoadout: string[]) {
        this.emoteLoadout = emoteLoadout;

        // Map emotes to selector names
        const emotes = {
            top: emoteLoadout[EmoteSlot.Top],
            right: emoteLoadout[EmoteSlot.Right],
            bottom: emoteLoadout[EmoteSlot.Bottom],
            left: emoteLoadout[EmoteSlot.Left],
        };

        for (const key in emotes) {
            if (emotes.hasOwnProperty(key)) {
                const emoteType = emotes[key as keyof typeof emotes];
                const emoteData = EmotesDefs[emoteType];
                if (emoteData && this.emoteWheelData[key]) {
                    this.emoteWheelData[key].emote = emoteType;
                }
            }
        }

        this.emoteWheelSelectors = [];
        // Populate the ping selectors
        for (const key in this.emoteWheelData) {
            if (this.emoteWheelData.hasOwnProperty(key)) {
                const ewData = this.emoteWheelData[key];
                const angleA = vectorToDegreeAngle(ewData.vA);
                const angleC = vectorToDegreeAngle(ewData.vC);
                this.emoteWheelSelectors.push(
                    Object.assign(
                        {
                            angleA,
                            angleC,
                            highlight: ewData.parent.find(".ui-emote-hl"),
                            highlightDisplayed: false,
                        },
                        ewData,
                    ),
                );
                // Change the image background to our chosen emotes
                const imageElem = ewData.parent.find(".ui-emote-image");
                const imgUrl = getImgUrlFromSelector(ewData);
                imageElem.css("background-image", `url(${imgUrl})`);
            }
        }
    }

    render(camera: Camera) {
        for (let i = 0; i < this.emotes.length; i++) {
            const emote = this.emotes[i];
            emote.container.visible = emote.alive;
            if (emote.alive) {
                let scale = 0;
                if (emote.lifeIn > 0) {
                    const normLifeIn = 1 - emote.lifeIn / this.emoteLifeIn;
                    scale = math.easeOutElastic(normLifeIn);
                } else if (emote.life > 0) {
                    scale = 1;
                } else if (emote.lifeOut > 0) {
                    const normLifeOut = emote.lifeOut / this.emoteLifeOut;
                    scale = normLifeOut;
                }

                const pos = v2.add(
                    emote.pos,
                    v2.mul(emote.posOffset, 1 / math.clamp(camera.zoom, 0.75, 1)),
                );
                const screenPos = camera.pointToScreen(pos);
                const screenScale =
                    scale * emote.baseScale * math.clamp(camera.zoom, 0.9, 1.75);

                emote.container.position.set(screenPos.x, screenPos.y);
                emote.container.scale.set(screenScale, screenScale);
            }
        }
    }
}<|MERGE_RESOLUTION|>--- conflicted
+++ resolved
@@ -6,12 +6,8 @@
 import type { GunDef } from "../../shared/defs/gameObjects/gunDefs";
 import type { MeleeDef } from "../../shared/defs/gameObjects/meleeDefs";
 import { PingDefs } from "../../shared/defs/gameObjects/pingDefs";
-<<<<<<< HEAD
+import type { ThrowableDef } from "../../shared/defs/gameObjects/throwableDefs";
 import { EmoteSlot, GameConfig, Input, TeamMode } from "../../shared/gameConfig";
-=======
-import type { ThrowableDef } from "../../shared/defs/gameObjects/throwableDefs";
-import { EmoteSlot, GameConfig, Input } from "../../shared/gameConfig";
->>>>>>> 0ee2ef86
 import type { Emote } from "../../shared/net/updateMsg";
 import { coldet } from "../../shared/utils/coldet";
 import { math } from "../../shared/utils/math";
