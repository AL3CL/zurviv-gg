import { MapObjectDefs } from "../../shared/defs/mapObjectDefs";
import { type StructureDef, type BuildingDef, type ObstacleDef } from "../../shared/defs/mapObjectsTyping";
import { type MapDef, MapDefs } from "../../shared/defs/mapDefs";
import { type Game } from "./game";
import { GameConfig } from "../../shared/gameConfig";
import { Building } from "./objects/building";
import { ObjectType } from "../../shared/utils/objectSerializeFns";
import { Decal } from "./objects/decal";
import { Obstacle } from "./objects/obstacle";
import { Structure } from "./objects/structure";
import { type Collider, coldet, type AABB } from "../../shared/utils/coldet";
import { collider } from "../../shared/utils/collider";
import { mapHelpers } from "../../shared/utils/mapHelpers";
import { math } from "../../shared/utils/math";
import { type River } from "../../shared/utils/river";
import { type MapRiverData, generateTerrain } from "../../shared/utils/terrainGen";
import { util } from "../../shared/utils/util";
import { type Vec2, v2 } from "../../shared/utils/v2";
import { MsgStream, MsgType } from "../../shared/net";
import { MapMsg } from "../../shared/msgs/mapMsg";

//
// Helpers
//

interface GroundBunkerColliders {
    ground: Collider[]
    bunker: Collider[]
}

const cachedColliders: Record<string, GroundBunkerColliders> = {};

function computeColliders(type: string) {
    const def = MapObjectDefs[type];

    const colliders: GroundBunkerColliders = {
        ground: [],
        bunker: []
    };

    if (def === undefined) return colliders;

    switch (def.type) {
    case "obstacle": {
        colliders.ground.push(def.collision);
        break;
    }
    case "structure": {
        if (def.mapObstacleBounds) {
            for (let i = 0; i < def.mapObstacleBounds.length; i++) {
                colliders.ground.push(...def.mapObstacleBounds);
            }
        }

        for (let i = 0; i < def.layers.length; i++) {
            const layer = def.layers[i];
            const layerColliders = getColliders(layer.type);
            const colliderLayer = i === 0 ? "ground" : "bunker";
            const rot = math.oriToRad(layer.ori);

            for (let j = 0; j < layerColliders.ground.length; j++) {
                const coll = collider.transform(layerColliders.ground[j], layer.pos, rot, 1);
                colliders[colliderLayer].push(coll);
            }
            for (let j = 0; j < layerColliders.bunker.length; j++) {
                const coll = collider.transform(layerColliders.bunker[j], layer.pos, rot, 1);
                colliders[colliderLayer].push(coll);
            }
        }

        break;
    }
    case "building": {
        if (def.mapObstacleBounds) colliders.ground.push(...def.mapObstacleBounds);

        for (const object of def.mapObjects ?? []) {
            const type = typeof object.type === "string"
                ? object.type
                : object.type();

            const objColliders = getColliders(type);
            const rot = math.oriToRad(object.ori);
            for (let j = 0; j < objColliders.ground.length; j++) {
                const coll = collider.transform(objColliders.ground[j], object.pos, rot, 1);
                colliders.ground.push(coll);
            }
            for (let j = 0; j < objColliders.bunker.length; j++) {
                const coll = collider.transform(objColliders.bunker[j], object.pos, rot, 1);
                colliders.bunker.push(coll);
            }
        }

        for (let i = 0; i < def.floor.surfaces.length; i++) {
            const collisions = def.floor.surfaces[i].collision;
            for (let j = 0; j < collisions.length; j++) {
                colliders.ground.push(collisions[j]);
            }
        }
        for (let i = 0; i < def.ceiling.zoomRegions.length; i++) {
            const region = def.ceiling.zoomRegions[i];
            if (region.zoomIn) {
                colliders.ground.push(region.zoomIn);
            }
            if (region.zoomOut) {
                colliders.ground.push(region.zoomOut);
            }
        }
        break;
    }
    case "loot_spawner": {
        colliders.ground.push(collider.createCircle(v2.create(0.0, 0.0), 3.0));
        break;
    }
    }

    return colliders;
}

export function getColliders(type: string) {
    if (cachedColliders[type]) {
        return cachedColliders[type];
    }
    const colliders = computeColliders(type);
    cachedColliders[type] = colliders;
    return colliders;
}

function transformColliders(colls: GroundBunkerColliders, pos: Vec2, rot: number) {
    const newColls: GroundBunkerColliders = {
        ground: [],
        bunker: []
    };
    for (let i = 0; i < colls.ground.length; i++) {
        newColls.ground.push(collider.transform(colls.ground[i], pos, rot, 1));
    }
    for (let i = 0; i < colls.bunker.length; i++) {
        newColls.bunker.push(collider.transform(colls.bunker[i], pos, rot, 1));
    }
    return newColls;
}

function checkCollision(collsA: GroundBunkerColliders, collsB: Collider[], layer: number) {
    const collLayer = layer === 0 ? "ground" : "bunker";
    const layerColls = collsA[collLayer];

    for (let i = 0; i < layerColls.length; i++) {
        const collA = layerColls[i];
        for (let j = 0; j < collsB.length; j++) {
            const collB = collsB[j];
            if (coldet.test(collA, collB)) return true;
        }
    }
    return false;
}

export class GameMap {
    game: Game;

    width: number;
    height: number;

    center: Vec2;

    msg = new MapMsg();
    mapStream = new MsgStream(new ArrayBuffer(1 << 15));
    seed = util.randomInt(0, 2 ** 31);

    bounds: AABB;

    objectCount: Record<string, number> = {};

    grassInset: number;
    shoreInset: number;

    terrain: ReturnType<typeof generateTerrain>;

    mapDef: MapDef;

    riverDescs: MapRiverData[] = [];

<<<<<<< HEAD
    factionMode: boolean;
    perkMode: boolean;
    turkeyMode: boolean;
    woodsMode: boolean;
    desertMode: boolean;
    potatoMode: boolean;
    sniperMode: boolean;
=======
    lakes: Array<{
        river: MapRiverData
        center: Vec2
    }> = [];

    bridges: Structure[] = [];
>>>>>>> 4167ba5c

    constructor(game: Game) {
        this.game = game;

        const mapDef = this.mapDef = util.cloneDeep(MapDefs[game.config.map]);
        if (mapDef === undefined) {
            throw new Error(`Invalid map name: ${game.config.map}`);
        }

        const mapConfig = mapDef.mapGen.map;
        this.width = (mapConfig.baseWidth * mapConfig.scale.small) + mapConfig.extension;
        this.height = (mapConfig.baseHeight * mapConfig.scale.small) + mapConfig.extension;

        this.bounds = collider.createAabb(v2.create(0, 0), v2.create(this.width, this.height));

        this.msg.mapName = game.config.map;
        this.msg.seed = this.seed;
        this.msg.width = this.width;
        this.msg.height = this.height;
        this.msg.rivers = this.riverDescs;
        this.center = v2.create(this.width / 2, this.height / 2);
        this.grassInset = this.msg.grassInset = mapConfig.grassInset;
        this.shoreInset = this.msg.shoreInset = mapConfig.shoreInset;

        this.factionMode = !!this.mapDef.gameMode.factionMode;
        this.perkMode = !!this.mapDef.gameMode.perkMode;
        this.turkeyMode = !!this.mapDef.gameMode.turkeyMode;
        this.woodsMode = !!this.mapDef.gameMode.woodsMode;
        this.desertMode = !!this.mapDef.gameMode.desertMode;
        this.potatoMode = !!this.mapDef.gameMode.potatoMode;
        this.sniperMode = !!this.mapDef.gameMode.sniperMode;

        /* const lootPos = v2.create(this.width / 2, this.height / 2);
        for (const loot in GameObjectDefs) {
            const def = GameObjectDefs[loot];
            if ("lootImg" in def) {
                this.game.grid.addObject(new Loot(this.game, loot, lootPos, 0, 100, 0));
                // this.game.grid.addObject(new Loot(this.game, loot, v2.add(lootPos, { x: 1, y: 1 }), 0, 1, 0));

                lootPos.x += 3.5;
                if (lootPos.x > this.width / 2 + 80) {
                    lootPos.x = this.width / 2;
                    lootPos.y -= 3.5;
                }
            }
        } */

        this.generateTerrain();

        this.terrain = generateTerrain(
            this.width,
            this.height,
            this.shoreInset,
            this.grassInset,
            this.riverDescs,
            this.seed
        );

        this.generateObjects();

        // const data =  require("../../reference/mapMsgData.json")
        // this.msg.objects = data.objects;
        // this.msg.groundPatches = data.groundPatches;
        // this.msg.rivers = data.rivers

        this.mapStream.serializeMsg(MsgType.Map, this.msg);
    }

    generateTerrain(): void {
        const mapConfig = this.mapDef.mapGen.map;
        const riverWeights: number[] = [];
        const weightedWidths: number[][] = [];

        for (const weightedRiver of mapConfig.rivers.weights) {
            riverWeights.push(weightedRiver.weight);
            weightedWidths.push(weightedRiver.widths);
        }
        const randomGenerator = util.seededRand(this.seed);

        //
        // Generate lakes
        //
        for (const lake of mapConfig.rivers.lakes) {
            const points: Vec2[] = [];

            const center = v2.add(v2.mulElems(
                v2.create(this.width, this.height),
                lake.spawnBound.pos
            ), util.randomPointInCircle(lake.spawnBound.rad));

            let len = (lake.outerRad - lake.innerRad);
            const startLen = len;

            for (let i = 0; i < Math.PI * 2; i += randomGenerator(0.2, 0.3)) {
                const dir = v2.create(Math.sin(i), Math.cos(i));
                len += randomGenerator(-8, 8);
                len = math.clamp(len, startLen - 10, startLen + 10);

                points.push(v2.add(center, v2.mul(dir, len)));
            }

            points.push(v2.copy(points[0]));

            const river = {
                width: (lake.outerRad - lake.innerRad) / 2,
                points,
                looped: true
            };

            this.riverDescs.push(river);

            this.lakes.push({
                river,
                center
            });
        }

        //
        // Generate rivers
        //
        const widths = util.weightedRandom(weightedWidths, riverWeights, randomGenerator);
        const halfWidth = this.width / 2;
        const halfHeight = this.height / 2;

        const riverRect = collider.createAabb(
            v2.create(1, 1),
            v2.create(this.width - 1, this.height - 1)
        );
        const center = v2.create(halfWidth, halfHeight);
        const mapWidth = this.width - 1;
        const mapHeight = this.height - 1;

        for (let i = 0; i < widths.length;) {
            let start: Vec2;

            const horizontal = randomGenerator() < 0.5;
            const reverse = randomGenerator() < 0.5;

            if (horizontal) {
                const topHalf = randomGenerator(1, halfHeight);
                const bottomHalf = randomGenerator(halfHeight, mapHeight);
                start = v2.create(1, reverse ? bottomHalf : topHalf);
            } else {
                const leftHalf = randomGenerator(1, halfWidth);
                const rightHalf = randomGenerator(halfWidth, mapWidth);
                start = v2.create(reverse ? rightHalf : leftHalf, 1);
            }

            const smoothness = this.mapDef.mapGen.map.rivers.smoothness;

            const startAngle = Math.atan2(center.y - start.y, center.x - start.x) + (reverse ? 0 : Math.PI) + randomGenerator(-smoothness, smoothness);

            const riverPoints: Vec2[] = [];

            riverPoints.push(start);

            const dir = v2.create(Math.cos(startAngle), Math.sin(startAngle));

            for (let i = 1; i < 100; i++) {
                const lastPoint = riverPoints[i - 1];

                const len = randomGenerator(15, 25);

                const x = randomGenerator(-smoothness, smoothness);
                const newdir = v2.add(dir, v2.create(x, x));

                const pos = v2.add(lastPoint, v2.mul(newdir, len));

                let collided = false;

                // end the river if it collides with another river
                for (const river of this.riverDescs) {
                    const points = river.points;
                    for (let j = 1; j < points.length; j++) {
                        const intersection = coldet.intersectSegmentSegment(lastPoint, pos, points[j - 1], points[j]);
                        if (intersection) {
                            const dist = v2.distance(intersection.point, riverPoints[i - 1]);
                            if (dist > 6) riverPoints[i] = intersection.point;
                            collided = true;
                            break;
                        }
                    }
                    if (collided) break;
                }
                if (collided) break;
                riverPoints[i] = this.clampToMapBounds(pos);

                if (!coldet.testPointAabb(pos, riverRect.min, riverRect.max)) break;
            }
            if (riverPoints.length < 20) continue;
            this.riverDescs.push({ width: widths[i], points: riverPoints, looped: false });
            i++;
        }
    }

    generateObjects(): void {
        const mapDef = this.mapDef;

        //
        // Generate bridge on rivers
        //
        for (const river of this.terrain.rivers) {
            if (river.looped) continue;

            for (let i = 0.2; i < 0.8; i += 0.05) {
                if (Math.random() > 0.3) continue;

                const pos = river.spline.getPos(i);

                const rot = river.spline.getNormal(i);
                const ori = math.radToOri(Math.atan2(rot.y, rot.x));

                const width = river.waterWidth;

                let bridgeType: string | undefined;
                if (width < 9 && width > 4) {
                    bridgeType = mapDef.mapGen.bridgeTypes.medium;
                } else if (width < 20 && width > 8) {
                    bridgeType = mapDef.mapGen.bridgeTypes.large;
                } else if (width > 20) {
                    bridgeType = mapDef.mapGen.bridgeTypes.xlarge;
                }
                if (!bridgeType) continue;

                if (bridgeType && this.canSpawn(bridgeType, pos, ori)) {
                    const bridge = this.genStructure(bridgeType, pos, 0, ori);
                    this.bridges.push(bridge);
                }
            }
        }

        for (const customSpawnRule of mapDef.mapGen.customSpawnRules.locationSpawns) {
            let pos: Vec2 | undefined;
            let ori: number | undefined;

            let attempts = 0;
            while (attempts++ < GameMap.MaxSpawnAttempts) {
                ori = util.randomInt(0, 3);
                pos = v2.add(
                    util.randomPointInCircle(customSpawnRule.rad),
                    v2.mulElems(customSpawnRule.pos,
                        v2.create(this.width, this.height)));

                if (this.canSpawn(customSpawnRule.type, pos, ori)) {
                    break;
                }
            }
            if (pos && ori && attempts < GameMap.MaxSpawnAttempts) {
                this.genAuto(customSpawnRule.type, pos);
            }
        }

        // @NOTE: see comment on defs/maps/baseDefs.ts about single item arrays
        const fixedSpawns = mapDef.mapGen.fixedSpawns[0];
        for (const type in fixedSpawns) {
            let count = fixedSpawns[type];
            if (typeof count !== "number") {
                if ("small" in count) {
                    count = count.small;
                } else {
                    count = Math.random() < count.odds ? 1 : 0;
                }
            }
            if ((this.objectCount[type] ?? 0) < count) {
                this.genFromMapDef(type, count);
            }
        }

        const randomSpawns = mapDef.mapGen.randomSpawns[0];

        if (randomSpawns) {
            const spawns = [...randomSpawns.spawns];
            for (let i = 0; i < randomSpawns.choose; i++) {
                const idx = util.randomInt(0, spawns.length - 1);
                const spawn = spawns.splice(idx, 1)[0];
                this.genFromMapDef(spawn, 1);
            }
        }

        const densitySpawns = mapDef.mapGen.densitySpawns[0];
        for (const type in densitySpawns) {
            // TODO: figure out density spawn amount algorithm
            const count = Math.round(densitySpawns[type] * 1.35);
            this.genFromMapDef(type, count);
        }

        for (const place of mapDef.mapGen.places) {
            this.msg.places.push(place);
        }
    }

    genFromMapDef(type: string, count: number): void {
        for (let i = 0; i < count; i++) {
            const def = MapObjectDefs[type];

            if (def.terrain?.waterEdge) {
                this.genOnWaterEdge(type);
            } else if (def.terrain?.bridge) {
                this.genOnRiver(type);
            } else if (def.terrain?.lakeCenter) {
                this.genOnLakeCenter(type);
            } else if (def.terrain?.grass) {
                this.genOnGrass(type);
            } else if (def.terrain?.beach) {
                this.genOnBeach(type);
            }
        }
    }

    genAuto(type: string, pos: Vec2, layer = 0, ori?: number, scale?: number, parentId?: number, puzzlePiece?: string, ignoreMapSpawnReplacement?: boolean) {
        const def = MapObjectDefs[type];

        const spawnReplacements = this.mapDef.mapGen.spawnReplacements[0];
        if (spawnReplacements[type] && !ignoreMapSpawnReplacement) type = spawnReplacements[type];

        pos = this.clampToMapBounds(pos);

        switch (def.type) {
        case "obstacle":
            return this.genObstacle(
                type,
                pos,
                layer,
                ori,
                scale,
                parentId,
                puzzlePiece
            );
        case "building":
            return this.genBuilding(type, pos, layer, ori, parentId);
        case "structure":
            return this.genStructure(type, pos, layer, ori);
        case "decal": {
            const decal = new Decal(this.game, type, pos, layer, ori, scale);
            this.game.grid.addObject(decal);
            return decal;
        }
        case "loot_spawner":
            for (const tier of def.loot) {
                const items = this.game.lootBarn.getLootTable(tier.tier);

                for (const item of items) {
                    this.game.lootBarn.addLoot(item.name, pos, layer, item.count, undefined, 0);
                }
            }
            break;
        }
    }

    static collidableTypes = [ObjectType.Obstacle, ObjectType.Building, ObjectType.Structure];

    /**
     * Checks if a map object can spawn at a given position, orientation and scale
     */
    canSpawn(type: string, pos: Vec2, ori: number, scale = 1): boolean {
        const def = MapObjectDefs[type];

        const rot = math.oriToRad(ori);

        const collsA = transformColliders(getColliders(type), pos, rot);

        const boundCollider = collider.transform(mapHelpers.getBoundingCollider(type), pos, rot, scale);
        const objs = this.game.grid.intersectCollider(boundCollider);

        for (let i = 0; i < objs.length; i++) {
            if (!GameMap.collidableTypes.includes(objs[i].__type)) continue;

            const obj = objs[i] as Obstacle | Building | Structure;
            if (checkCollision(collsA, obj.mapObstacleBounds, obj.layer)) return false;
        }

        // checks for bridges and other river structures like crossing bunker
        if (def.type === "structure") {
            if (def.terrain.bridge) {
                for (let i = 0; i < this.bridges.length; i++) {
                    const otherBridge = this.bridges[i];
                    const thatBounds = mapHelpers.getBridgeOverlapCollider(otherBridge.type, otherBridge.pos, otherBridge.rot, 1);
                    if (coldet.test(boundCollider, thatBounds)) {
                        return false;
                    }
                }
            }

            // bridge land bounds are AABBs that should always be on land and never on water
            if (def.bridgeLandBounds) {
                for (let i = 0; i < def.bridgeLandBounds.length; i++) {
                    const bound = collider.transform(def.bridgeLandBounds[i], pos, rot, 1) as AABB;

                    // check all 4 corners of the AABB
                    const points = [
                        bound.min,
                        bound.max,
                        v2.create(bound.min.x, bound.max.y),
                        v2.create(bound.max.x, bound.min.y)
                    ];

                    for (let j = 0; j < points.length; j++) {
                        if (this.getGroundSurface(points[j], 0).type === "water") {
                            return false;
                        }
                    }
                }
            }

            // and water bounds should always be inside water
            if (def.bridgeWaterBounds) {
                for (let i = 0; i < def.bridgeWaterBounds.length; i++) {
                    const bound = collider.transform(def.bridgeWaterBounds[i], pos, rot, 1) as AABB;

                    // check all 4 corners of the AABB
                    const points = [
                        bound.min,
                        bound.max,
                        v2.create(bound.min.x, bound.max.y),
                        v2.create(bound.max.x, bound.min.y)
                    ];

                    for (let j = 0; j < points.length; j++) {
                        if (this.getGroundSurface(points[j], 0).type !== "water") return false;
                    }
                }
            }
        }

        if (!def.terrain?.river &&
            !def.terrain?.bridge
        ) {
            const aabb = collider.toAabb(boundCollider);
            for (let i = 0; i < this.terrain.rivers.length; i++) {
                const river = this.terrain.rivers[i];

                if (!coldet.test(boundCollider, river.aabb)) continue;

                if (!def.terrain?.riverShore &&
                    coldet.testAabbPolygon(aabb.min, aabb.max, river.shorePoly)) return false;

                if (math.pointInsidePolygon(pos, river.waterPoly)) return false;

                if (coldet.testAabbPolygon(aabb.min, aabb.max, river.waterPoly)) return false;
            }
        }

        return true;
    }

    getOriAndScale(type: string): { ori: number, scale: number } {
        let ori = 0;
        let scale = 1;

        const def = MapObjectDefs[type];
        if (def.type === "building" || def.type === "structure") {
            ori = def.ori ?? util.randomInt(0, 3);
            if ("oris" in def) {
                ori = def.oris![util.randomInt(0, def.oris!.length - 1)];
            }
        } else if (def.type === "obstacle") {
            scale = util.random(def.scale.createMin, def.scale.createMax);
        }

        return { ori, scale };
    }

    static MaxSpawnAttempts = 1000;

    genOnWaterEdge(type: string): void {
        const def = MapObjectDefs[type] as BuildingDef | StructureDef;
        // safety check + makes ts shut up about it being possibly undefined
        const waterEdge = def.terrain.waterEdge;
        if (!waterEdge) return;

        const aabb = collider.toAabb(mapHelpers.getBoundingCollider(type));
        // const width = aabb.max.x - aabb.min.x;
        const height = aabb.max.y - aabb.min.y;

        let ori: number;
        let pos: Vec2 | undefined;

        let attempts = 0;
        let collided = true;

        const edgeRot = Math.atan2(waterEdge.dir.y, waterEdge.dir.x);

        while (attempts++ < GameMap.MaxSpawnAttempts && collided) {
            collided = false;

            const side = util.randomInt(0, 3);

            const rot = math.oriToRad(side);

            ori = math.radToOri(rot - edgeRot);

            let dist = util.random(waterEdge.distMin, waterEdge.distMax);

            // TODO: figure out how to use distance values from definitions

            if (type.includes("hut")) {
                dist -= 16;
            } else if (type === "warehouse_complex_01") {
                dist -= this.shoreInset - 6.5;
            } else if (type === "bunker_structure_04") {
                dist -= 24;
            }

            const min = v2.create(this.shoreInset + dist, this.shoreInset + height);
            const max = v2.create(min.x, this.height - this.shoreInset - height);

            // generate a position and rotate it based on the orientation and map center
            const tempPos = {
                x: util.random(min.x, max.x),
                y: util.random(min.y, max.y)
            };
            const offset = v2.sub(this.center, tempPos);
            pos = v2.add(this.center, v2.rotate(offset, rot));

            if (!this.canSpawn(type, pos, ori!, 1)) {
                collided = true;
            }
        }

        if (pos && attempts < GameMap.MaxSpawnAttempts) {
            this.genAuto(type, pos, 0, ori!, 1);
        }
    }

    genOnGrass(type: string) {
        const bounds = collider.toAabb(mapHelpers.getBoundingCollider(type));

        const { ori, scale } = this.getOriAndScale(type);

        let width = bounds.max.x - bounds.min.x;
        let height = bounds.max.y - bounds.min.y;

        const def = MapObjectDefs[type];
        if (!def.terrain?.beach) {
            width += this.grassInset;
            height += this.grassInset;
        }

        const getPos = () => {
            return {
                x: util.random(this.shoreInset + width, this.width - this.shoreInset - width),
                y: util.random(this.shoreInset + height, this.height - this.shoreInset - height)
            };
        };

        let pos: Vec2 | undefined;
        let attempts = 0;
        let collided = true;

        while (attempts++ < GameMap.MaxSpawnAttempts && collided) {
            collided = false;
            pos = getPos();

            if (!this.canSpawn(type, pos, ori, scale)) {
                collided = true;
            }
        }

        if (pos && attempts < GameMap.MaxSpawnAttempts) {
            this.genAuto(type, pos, 0, ori, scale);
        }
    }

    genOnBeach(type: string) {
        const aabb = collider.toAabb(mapHelpers.getBoundingCollider(type));
        const width = aabb.max.x - aabb.min.x;
        const height = aabb.max.y - aabb.min.y;
        const { ori, scale } = this.getOriAndScale(type);

        let pos: Vec2 | undefined;

        let attempts = 0;
        let collided = true;

        while (attempts++ < GameMap.MaxSpawnAttempts && collided) {
            collided = false;

            const side = util.randomInt(0, 3);
            const rot = math.oriToRad(side);

            const min = v2.create(this.shoreInset + width, this.shoreInset + width + this.grassInset);
            const max = v2.create(min.x, this.height - this.shoreInset - height);

            // generate a position and rotate it based on the orientation and map center
            const tempPos = {
                x: util.random(min.x, max.x),
                y: util.random(min.y, max.y)
            };
            const offset = v2.sub(this.center, tempPos);
            pos = v2.add(this.center, v2.rotate(offset, rot));

            if (!this.canSpawn(type, pos, ori, 1)) {
                collided = true;
            }
        }

        if (pos && attempts < GameMap.MaxSpawnAttempts) {
            this.genAuto(type, pos, 0, ori, scale);
        }
    }

    genOnRiver(type: string) {
        let { ori, scale } = this.getOriAndScale(type);

        const def = MapObjectDefs[type];

        const getPos = () => {
            const oriAndScale = this.getOriAndScale(type);
            ori = oriAndScale.ori;
            scale = oriAndScale.scale;

            const river = this.terrain.rivers[util.randomInt(0, this.terrain.rivers.length - 1)];
            const t = util.random(0.2, 0.8);
            let pos = river.spline.getPos(t);

            if (def.terrain?.nearbyRiver) {
                const norm = river.spline.getNormal(t);
                const riverOri = math.radToOri(Math.atan2(norm.y, norm.x));
                ori = (def.terrain.nearbyRiver.facingOri + riverOri) % 4;

                pos = v2.add(pos, v2.rotate(v2.create(river.waterWidth * 2, river.waterWidth * 2), math.oriToRad(riverOri)));
            }
            return pos;
        };

        let pos: Vec2 | undefined;
        let attempts = 0;
        let collided = true;

        while (attempts++ < GameMap.MaxSpawnAttempts && collided) {
            collided = false;
            pos = getPos();

            if (!this.canSpawn(type, pos, ori, scale)) {
                collided = true;
            }
        }

        if (pos && attempts < GameMap.MaxSpawnAttempts) {
            this.genAuto(type, pos, 0, ori, scale);
        } else {
            console.warn(`Failed to generate ${type} on river`);
        }
    }

    genOnLakeCenter(type: string) {
        const lake = this.lakes[util.randomInt(0, this.lakes.length - 1)];
        const pos = lake.center;

        this.genAuto(type, pos, 0, 0);
    }

    genObstacle(type: string, pos: Vec2, layer = 0, ori?: number, scale?: number, buildingId?: number, puzzlePiece?: string): Obstacle {
        pos = this.clampToMapBounds(pos);
        const def = MapObjectDefs[type] as ObstacleDef;

        scale = scale ?? util.random(def.scale.createMin, def.scale.createMax);

        const obstacle = new Obstacle(
            this.game,
            pos,
            type,
            layer,
            ori,
            scale,
            buildingId,
            puzzlePiece
        );
        this.game.grid.addObject(obstacle);

        if (def.map?.display && layer === 0) this.msg.objects.push(obstacle);
        this.objectCount[type]++;
        return obstacle;
    }

    genBuilding(type: string, pos: Vec2, layer = 0, ori?: number, parentId?: number): Building {
        pos = this.clampToMapBounds(pos);
        const def = MapObjectDefs[type] as BuildingDef;

        ori = ori ?? def.ori ?? util.randomInt(0, 3);

        const building = new Building(this.game, type, pos, ori, layer, parentId);
        this.game.grid.addObject(building);

        if (def.map?.display && layer === 0) this.msg.objects.push(building);

        for (const mapObject of def.mapObjects ?? []) {
            let partType = mapObject.type;

            if (typeof partType !== "string") {
                partType = partType();
            }
            if (!partType) continue;

            let partOri: number;
            if (mapObject.inheritOri === false) partOri = mapObject.ori;
            else partOri = (mapObject.ori + ori) % 4;

            const partPos = math.addAdjust(pos, mapObject.pos, ori);

            const obj = this.genAuto(partType,
                partPos,
                layer,
                partOri,
                mapObject.scale,
                building.__id,
                mapObject.puzzlePiece,
                mapObject.ignoreMapSpawnReplacement
            );

            if (obj) building.childObjects.push(obj);
        }

        for (const patch of def.mapGroundPatches ?? []) {
            this.msg.groundPatches.push({
                min: math.addAdjust(pos, patch.bound.min, ori),
                max: math.addAdjust(pos, patch.bound.max, ori),
                color: patch.color,
                roughness: patch.roughness ?? 0,
                offsetDist: patch.offsetDist ?? 0,
                order: patch.order ?? 0,
                useAsMapShape: patch.useAsMapShape ?? true
            });
        }

        this.objectCount[type]++;
        return building;
    }

    genStructure(type: string, pos: Vec2, layer = 0, ori?: number): Structure {
        pos = this.clampToMapBounds(pos);
        const def = MapObjectDefs[type] as StructureDef;

        ori = ori ?? def.ori ?? util.randomInt(0, 3);

        const structure = new Structure(this.game, type, pos, layer, ori);
        this.game.grid.addObject(structure);

        layer = 0;
        for (const layerDef of def.layers) {
            const building = this.genBuilding(
                layerDef.type,
                math.addAdjust(pos, layerDef.pos, ori),
                layer,
                (layerDef.ori + ori) % 4,
                structure.__id
            );
            layer++;
            structure.layerObjIds.push(building.__id);
        }

        this.objectCount[type]++;
        return structure;
    }

    getRandomSpawnPos(): Vec2 {
        const getPos = () => {
            return {
                x: util.random(this.shoreInset, this.width - this.shoreInset),
                y: util.random(this.shoreInset, this.height - this.shoreInset)
            };
        };

        let attempts = 0;
        let collided = true;

        const circle = collider.createCircle(getPos(), GameConfig.player.radius);

        while (attempts++ < 200 && collided) {
            collided = false;
            v2.set(circle.pos, getPos());

            const objs = this.game.grid.intersectCollider(circle);

            for (const obj of objs) {
                if (obj.layer !== 0) continue;
                if (obj instanceof Obstacle && coldet.test(obj.collider, circle)) {
                    collided = true;
                    break;
                }

                if (obj instanceof Building || obj instanceof Structure) {
                    for (const bound of obj.mapObstacleBounds) {
                        if (coldet.test(bound, circle)) {
                            collided = true;
                            break;
                        }
                    }
                    if (collided) break;
                }
            }
        }

        return circle.pos;
    }

    clampToMapBounds(pos: Vec2): Vec2 {
        return coldet.clampPosToAabb(pos, this.bounds);
    }

    getGroundSurface(pos: Vec2, layer: number) {
        const groundSurface = (type: string, river?: River) => {
            return { type, river };
        };

        const objs = this.game.grid.intersectPos(pos);

        // Check decals
        const decals = objs.filter(obj => obj.__type === ObjectType.Decal) as Decal[];
        for (let i = 0; i < decals.length; i++) {
            const decal = decals[i];
            if (!decal.surface) {
                continue;
            }

            if (util.sameLayer(decal.layer, layer) && collider.intersectCircle(decal.collider!, pos, 0.0001)) {
                return groundSurface(decal.surface);
            }
        }

        // Check buildings
        let surface = null;
        let zIdx = 0;
        const onStairs = layer & 0x2;

        const buildings = objs.filter(obj => obj.__type === ObjectType.Building) as Building[];

        for (let i = 0; i < buildings.length; i++) {
            const building = buildings[i];
            if (building.zIdx < zIdx) {
                continue;
            }
            // Prioritize layer0 building surfaces when on stairs
            // eslint-disable-next-line no-mixed-operators
            if (building.layer !== layer && !onStairs || building.layer === 1 && onStairs) {
                continue;
            }
            for (let j = 0; j < building.surfaces.length; j++) {
                const s = building.surfaces[j];
                for (let k = 0; k < s.colliders.length; k++) {
                    const res = collider.intersectCircle(s.colliders[k], pos, 0.0001);
                    if (res) {
                        zIdx = building.zIdx;
                        surface = s;
                        break;
                    }
                }
            }
        }

        if (surface) {
            return groundSurface(surface.type);
        }

        // Check rivers
        let onRiverShore = false;
        if (layer !== 1) {
            const { rivers } = this.terrain;
            for (let i = 0; i < rivers.length; i++) {
                const river = rivers[i];
                if (coldet.testPointAabb(pos, river.aabb.min, river.aabb.max) && math.pointInsidePolygon(pos, river.shorePoly)) {
                    onRiverShore = true;
                    if (math.pointInsidePolygon(pos, river.waterPoly)) {
                        return groundSurface("water", river);
                    }
                }
            }
        }

        // Check terrain
        if (math.pointInsidePolygon(pos, this.terrain.grass)) {
            // Use a stone step sound if we're in the main-spring def
            return groundSurface(onRiverShore ? this.mapDef.biome.sound.riverShore : "grass");
        } if (math.pointInsidePolygon(pos, this.terrain.shore)) {
            return groundSurface("sand");
        }
        return groundSurface("water");
    }
}<|MERGE_RESOLUTION|>--- conflicted
+++ resolved
@@ -178,7 +178,6 @@
 
     riverDescs: MapRiverData[] = [];
 
-<<<<<<< HEAD
     factionMode: boolean;
     perkMode: boolean;
     turkeyMode: boolean;
@@ -186,14 +185,13 @@
     desertMode: boolean;
     potatoMode: boolean;
     sniperMode: boolean;
-=======
+
     lakes: Array<{
         river: MapRiverData
         center: Vec2
     }> = [];
 
     bridges: Structure[] = [];
->>>>>>> 4167ba5c
 
     constructor(game: Game) {
         this.game = game;
