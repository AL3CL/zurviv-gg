--- conflicted
+++ resolved
@@ -24,18 +24,14 @@
 import { InputMsg } from "../../../shared/msgs/inputMsg";
 import { GameOverMsg } from "../../../shared/msgs/gameOverMsg";
 import { ObjectType } from "../../../shared/utils/objectSerializeFns";
-import { type SpectateMsg } from "../../../shared/msgs/spectateMsg";
-<<<<<<< HEAD
 import { type Group } from "../group";
-import { TeamMode } from "../config";
-=======
 import { SpawnMode } from "../config";
 import { type PlayerContainer } from "../abstractServer";
 import { type JoinMsg } from "../../../shared/msgs/joinMsg";
 import { DisconnectMsg } from "../../../shared/msgs/disconnectMsg";
 import { UnlockDefs } from "../../../shared/defs/gameObjects/unlockDefs";
 import { IDAllocator } from "../IDAllocator";
->>>>>>> 7ae4ce69
+import { type SpectateMsg } from "../../../shared/msgs/spectateMsg";
 
 export class Emote {
     playerId: number;
@@ -82,6 +78,12 @@
             }, 1);
         }
 
+        let group: Group | undefined;
+        if (this.game.isTeamMode) {
+            group = this.game.groups.get(joinMsg.matchPriv);
+            if (!group) return;
+        }
+
         switch (this.game.config.spawn.mode) {
         case SpawnMode.Center:
             pos = v2.copy(this.game.map.center);
@@ -90,7 +92,16 @@
             pos = v2.copy(this.game.config.spawn.pos);
             break;
         case SpawnMode.Random:
-            pos = this.game.map.getRandomSpawnPos();
+            if (!group) {
+                pos = this.game.map.getRandomSpawnPos();
+            } else {
+                const leader = group.players[0];
+                if (leader) {
+                    pos = this.game.map.getRandomSpawnPos(leader.pos, 5);
+                } else {
+                    pos = this.game.map.getRandomSpawnPos();
+                }
+            }
             break;
         }
 
@@ -101,6 +112,14 @@
             socketData.closeSocket
         );
 
+        if (this.game.isTeamMode) {
+            const group = this.game.groups.get(joinMsg.matchPriv);
+            if (!group) return;
+            group.add(player);
+        } else {
+            player.groupId = this.groupIdAllocator.getNextId();
+        }
+
         let name = joinMsg.name;
         if (name.trim() === "") name = "Player";
         player.name = name;
@@ -157,9 +176,13 @@
         this.livingPlayers.push(player);
         this.aliveCountDirty = true;
 
-        if (this.game.aliveCount > 1 && !this.game.started) {
-            this.game.started = true;
-            this.game.gas.advanceGasStage();
+        if (!this.game.started) {
+            if ((!this.game.teamMode && this.game.aliveCount > 1) ||
+                (this.game.teamMode && this.game.groups.size > 1)
+            ) {
+                this.game.started = true;
+                this.game.gas.advanceGasStage();
+            }
         }
 
         return player;
@@ -184,11 +207,11 @@
         }
     }
 
-    sendMsgs() {
+    sendMsgs(dt: number) {
         for (let i = 0; i < this.players.length; i++) {
             const player = this.players[i];
             if (player.disconnected) continue;
-            player.sendMsgs();
+            player.sendMsgs(dt);
         }
     }
 
@@ -208,6 +231,7 @@
             player.weapsDirty = false;
             player.spectatorCountDirty = false;
             player.activeIdDirty = false;
+            player.groupStatusDirty = false;
         }
     }
 }
@@ -424,7 +448,6 @@
     aimLayer = 0;
     dead = false;
     downed = false;
-    disconnected = false;
 
     bleedTicker = 0;
     playerBeingRevived: Player | undefined;
@@ -540,13 +563,6 @@
 
         this.collider = collider.createCircle(pos, this.rad);
 
-<<<<<<< HEAD
-=======
-        if (game.config.map !== "faction") {
-            this.groupId = this.teamId = this.game.playerBarn.groupIdAllocator.getNextId();
-        }
-
->>>>>>> 7ae4ce69
         for (const item in GameConfig.bagSizes) {
             this.inventory[item] = 0;
         }
@@ -774,7 +790,6 @@
             this.game.grid.updateObject(this);
         }
 
-<<<<<<< HEAD
         if (this.downed) {
             this.distSinceLastCrawl += v2.distance(this.posOld, this.pos);
 
@@ -789,9 +804,8 @@
                 this.distSinceLastCrawl = 0;
             }
         }
-=======
+
         this.weaponManager.update(dt);
->>>>>>> 7ae4ce69
 
         if (this.shotSlowdownTimer - Date.now() <= 0) {
             this.shotSlowdownTimer = -1;
@@ -799,20 +813,12 @@
     }
 
     private _firstUpdate = true;
-<<<<<<< HEAD
-    private _updateObjectsTicker = 0;
 
     msgStream = new MsgStream(new ArrayBuffer(65536));
     sendMsgs(dt: number): void {
         const msgStream = this.msgStream;
-=======
-
-    msgStream = new MsgStream(new ArrayBuffer(65536));
-    sendMsgs(): void {
-        const msgStream = this.msgStream;
         const game = this.game;
         const playerBarn = game.playerBarn;
->>>>>>> 7ae4ce69
         msgStream.stream.index = 0;
 
         if (this._firstUpdate) {
@@ -849,9 +855,6 @@
         let player: Player;
         if (this.spectating == undefined) { // not spectating anyone
             player = this;
-<<<<<<< HEAD
-        } else {
-=======
         } else if (this.spectating.dead) { // was spectating someone but they died so find new player to spectate
             player = this.spectating.killedBy ? this.spectating.killedBy : playerBarn.randomPlayer();
             if (player === this) {
@@ -859,37 +862,16 @@
             }
             this.spectating = player;
         } else { // spectating someone currently who is still alive
->>>>>>> 7ae4ce69
             player = this.spectating;
         }
 
         const radius = player.zoom + 4;
         const rect = coldet.circleToAabb(player.pos, radius);
 
-<<<<<<< HEAD
-        this._updateObjectsTicker += dt;
-        if (this.game.grid.updateObjects ||
-            this._firstUpdate ||
-            this.startedSpectating ||
-            this._updateObjectsTicker > 0.5
-        ) {
-            this._updateObjectsTicker = 0;
-            const newVisibleObjects = new Set(this.game.grid.intersectCollider(rect));
-            // client crashes if active player is not visible
-            // so make sure its always added to visible objects
-            newVisibleObjects.add(this);
-
-            for (const obj of this.visibleObjects) {
-                if (!newVisibleObjects.has(obj)) {
-                    updateMsg.delObjIds.push(obj.__id);
-                }
-            }
-=======
         const newVisibleObjects = new Set(game.grid.intersectCollider(rect));
         // client crashes if active player is not visible
         // so make sure its always added to visible objects
         newVisibleObjects.add(this);
->>>>>>> 7ae4ce69
 
         for (const obj of this.visibleObjects) {
             if (!newVisibleObjects.has(obj)) {
@@ -940,7 +922,6 @@
         updateMsg.playerInfos = player._firstUpdate ? playerBarn.players : playerBarn.newPlayers;
         updateMsg.deletedPlayerIds = playerBarn.deletedPlayers;
 
-<<<<<<< HEAD
         if (this.group) {
             this.playerStatusTicker += dt;
 
@@ -973,20 +954,14 @@
             updateMsg.groupStatusDirty = true;
         }
 
-        for (const emote of this.game.emotes) {
-            const emotePlayer = this.game.grid.getById(emote.playerId) as Player | undefined;
+        for (const emote of playerBarn.emotes) {
+            const emotePlayer = game.objectRegister.getById(emote.playerId) as Player | undefined;
             if (emotePlayer) {
                 if (((emote.isPing || emote.itemType) && emotePlayer.groupId === this.groupId) ||
                     this.visibleObjects.has(emotePlayer)
                 ) {
                     updateMsg.emotes.push(emote);
                 }
-=======
-        for (const emote of playerBarn.emotes) {
-            const emotePlayer = game.objectRegister.getById(emote.playerId);
-            if (emotePlayer && player.visibleObjects.has(emotePlayer)) {
-                updateMsg.emotes.push(emote);
->>>>>>> 7ae4ce69
             }
         }
 
@@ -1048,18 +1023,18 @@
      */
     spectate(spectateMsg: SpectateMsg): void {
         let playerToSpec: Player | undefined;
-<<<<<<< HEAD
+        const spectatablePlayers = this.game.playerBarn.livingPlayers;
         if (!this.game.isTeamMode) { // solos
             if (spectateMsg.specBegin) {
-                playerToSpec = (this.killedBy && this.killedBy != this) ? this.killedBy : this.game.randomPlayer(this);
+                playerToSpec = (this.killedBy && this.killedBy != this) ? this.killedBy : this.game.playerBarn.randomPlayer();
             } else if (spectateMsg.specNext && this.spectating) {
-                const playerBeingSpecIndex = this.game.spectatablePlayers.indexOf(this.spectating);
-                const newIndex = (playerBeingSpecIndex + 1) % this.game.spectatablePlayers.length;
-                playerToSpec = this.game.spectatablePlayers[newIndex];
+                const playerBeingSpecIndex = spectatablePlayers.indexOf(this.spectating);
+                const newIndex = (playerBeingSpecIndex + 1) % spectatablePlayers.length;
+                playerToSpec = spectatablePlayers[newIndex];
             } else if (spectateMsg.specPrev && this.spectating) {
-                const playerBeingSpecIndex = this.game.spectatablePlayers.indexOf(this.spectating);
-                const newIndex = playerBeingSpecIndex == 0 ? this.game.spectatablePlayers.length - 1 : playerBeingSpecIndex - 1;
-                playerToSpec = this.game.spectatablePlayers[newIndex];
+                const playerBeingSpecIndex = spectatablePlayers.indexOf(this.spectating);
+                const newIndex = playerBeingSpecIndex == 0 ? spectatablePlayers.length - 1 : playerBeingSpecIndex - 1;
+                playerToSpec = spectatablePlayers[newIndex];
             }
         } else if (this.group) {
             if (!this.group.allTeammatesDeadOrDisconnected(this)) { // team still alive
@@ -1073,7 +1048,7 @@
             } else { // team dead
                 let specType: Group["prevPlayer"] | Group["nextPlayer"] | undefined;
                 if (spectateMsg.specBegin) {
-                    playerToSpec = (this.killedBy && this.killedBy != this) ? this.killedBy : this.game.randomPlayer(this);
+                    playerToSpec = (this.killedBy && this.killedBy != this) ? this.killedBy : this.game.playerBarn.randomPlayer();
                 } else if (spectateMsg.specNext && this.spectating) {
                     specType = this.spectating.group!.nextPlayer.bind(this.spectating.group);
                     this.enemyTeamCycleCount++;
@@ -1094,24 +1069,8 @@
                     }
                 }
             }
-=======
-        const livingPlayers = this.game.playerBarn.livingPlayers;
-        if (spectateMsg.specBegin) {
-            playerToSpec = this.killedBy ? this.killedBy : this.game.playerBarn.randomPlayer();
-            if (playerToSpec === this) {
-                playerToSpec = this.game.playerBarn.randomPlayer();
-            }
-        } else if (spectateMsg.specNext && this.spectating) {
-            const playerBeingSpecIndex = livingPlayers.indexOf(this.spectating);
-            const newIndex = (playerBeingSpecIndex + 1) % livingPlayers.length;
-            playerToSpec = livingPlayers[newIndex];
-        } else if (spectateMsg.specPrev && this.spectating) {
-            const playerBeingSpecIndex = livingPlayers.indexOf(this.spectating);
-            const newIndex = playerBeingSpecIndex == 0 ? livingPlayers.length - 1 : playerBeingSpecIndex - 1;
-            playerToSpec = livingPlayers[newIndex];
->>>>>>> 7ae4ce69
-        }
-        this.spectating = playerToSpec;
+            this.spectating = playerToSpec;
+        }
     }
 
     damage(params: DamageParams) {
@@ -1264,7 +1223,7 @@
 
         let player: Player;
         if (!this.game.isTeamMode) { // solo
-            player = (this.killedBy && this.killedBy != this) ? this.killedBy : this.game.randomPlayer(this);
+            player = (this.killedBy && this.killedBy != this) ? this.killedBy : this.game.playerBarn.randomPlayer();
         } else if (this.group) {
             if (!this.group.allTeammatesDeadOrDisconnected(this)) { // team alive
                 player = this.group.randomPlayer(this);
@@ -1337,21 +1296,7 @@
         //
         this.addGameOverMsg();
 
-<<<<<<< HEAD
-        if (this.game.teamMode == TeamMode.Solo && this.game.isGameOver()) {
-            this.game.soloInitGameEnd(this.killedBy ?? this.game.spectatablePlayers[0], this);
-        } else if (this.game.teamMode != TeamMode.Solo && this.game.isGameOver()) {
-            const x = Array.from(this.game.groups.values()).find(team => !team.allDeadOrDisconnected)!;
-            this.game.teamInitGameEnd(this.killedBy ? this.killedBy.group! : x, this.group!);
-        } else {
-            this.addGameOverMsg();
-        }
-
-        const deadBody = new DeadBody(this.game, this.pos, this.__id, this.layer, params.dir);
-        this.game.grid.addObject(deadBody);
-=======
         this.game.deadBodyBarn.addDeadBody(this.pos, this.__id, this.layer, params.dir);
->>>>>>> 7ae4ce69
 
         //
         // drop loot
