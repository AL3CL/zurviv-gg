import { type Game } from "../game";
import { GameConfig } from "../../../shared/gameConfig";
import { collider } from "../../../shared/utils/collider";
import { type Vec2, v2 } from "../../../shared/utils/v2";
import { BaseGameObject, type DamageParams, type GameObject } from "./gameObject";
import { type Circle, coldet } from "../../../shared/utils/coldet";
import { util } from "../../../shared/utils/util";
import { GameObjectDefs } from "../../../shared/defs/gameObjectDefs";
import { type Obstacle } from "./obstacle";
import { WeaponManager } from "../utils/weaponManager";
import { math } from "../../../shared/utils/math";
import { DeadBody } from "./deadBody";
import { type OutfitDef, type GunDef, type MeleeDef, type ThrowableDef, type HelmetDef, type ChestDef, type BackpackDef, type HealDef, type BoostDef, type ScopeDef, type LootDef } from "../../../shared/defs/objectsTypings";
import { MeleeDefs } from "../../../shared/defs/gameObjects/meleeDefs";
import { Structure } from "./structure";
import { type Loot } from "./loot";
import { GEAR_TYPES, SCOPE_LEVELS } from "../../../shared/defs/gameObjects/gearDefs";
import { MsgStream, MsgType, PickupMsgType, Constants, type Msg } from "../../../shared/net";
import { type DropItemMsg } from "../../../shared/msgs/dropItemMsg";
import { UpdateMsg, getPlayerStatusUpdateRate } from "../../../shared/msgs/updateMsg";
import { KillMsg } from "../../../shared/msgs/killMsg";
import { AliveCountsMsg } from "../../../shared/msgs/aliveCountsMsg";
import { PickupMsg } from "../../../shared/msgs/pickupMsg";
import { JoinedMsg } from "../../../shared/msgs/joinedMsg";
import { InputMsg } from "../../../shared/msgs/inputMsg";
import { GameOverMsg } from "../../../shared/msgs/gameOverMsg";
import { ObjectType } from "../../../shared/utils/objectSerializeFns";
import { type SpectateMsg } from "../../../shared/msgs/spectateMsg";
import { type Group } from "../group";
import { TeamMode } from "../config";

export class Emote {
    playerId: number;
    pos: Vec2;
    type: string;
    isPing: boolean;
    itemType = "";

    constructor(playerId: number, pos: Vec2, type: string, isPing: boolean) {
        this.playerId = playerId;
        this.pos = pos;
        this.type = type;
        this.isPing = isPing;
    }
}

export class Player extends BaseGameObject {
    override readonly __type = ObjectType.Player;

    bounds = collider.toAabb(collider.createCircle(v2.create(0, 0), GameConfig.player.maxVisualRadius));

    scale = 1;

    get hasScale(): boolean {
        return this.scale !== 1;
    }

    get rad(): number {
        return GameConfig.player.radius * this.scale;
    }

    set rad(rad: number) {
        this.collider.rad = rad;
        this.rad = rad;
    }

    get playerId() {
        return this.__id;
    }

    dir = v2.create(0, 0);

    posOld = v2.create(0, 0);
    dirOld = v2.create(0, 0);

    collider: Circle;

    get pos() {
        return this.collider.pos;
    }

    set pos(pos: Vec2) {
        this.collider.pos = pos;
    }

    healthDirty = true;
    boostDirty = true;
    zoomDirty = true;
    actionDirty = false;
    inventoryDirty = true;
    weapsDirty = true;
    spectatorCountDirty = false;
    activeIdDirty = true;

    group: Group | undefined = undefined;

    /**
     * set true if any member on the team changes health or disconnects
     */
    groupStatusDirty = false;

    setGroupStatuses() {
        if (!this.game.isTeamMode) return;

        const teammates = this.group!.players;
        for (const t of teammates) {
            t.groupStatusDirty = true;
        }
    }

    /**
     * for updating player and teammate locations in the minimap client UI
     */
    playerStatusDirty = false;
    playerStatusTicker = 0;

    private _health: number = GameConfig.player.health;

    get health(): number {
        return this._health;
    }

    set health(health: number) {
        if (this._health === health) return;
        this._health = health;
        this._health = math.clamp(this._health, 0, GameConfig.player.health);
        this.healthDirty = true;
        this.setGroupStatuses();
    }

    private _boost: number = 0;

    get boost(): number {
        return this._boost;
    }

    set boost(boost: number) {
        if (this._boost === boost) return;
        this._boost = boost;
        this._boost = math.clamp(this._boost, 0, 100);
        this.boostDirty = true;
    }

    speed: number = 0;

    shotSlowdownTimer: number = -1;

    freeSwitchTimer: number = -1;

    indoors = false;

    private _zoom: number = 0;

    get zoom(): number {
        return this._zoom;
    }

    set zoom(zoom: number) {
        if (zoom === this._zoom) return;
        this._zoom = zoom;
        this.zoomDirty = true;
    }

    private _scope = "1xscope";

    get scope() {
        return this._scope;
    }

    set scope(scope: string) {
        if (this.scope === scope) return;
        this._scope = scope;

        if (this.isMobile) this.zoom = GameConfig.scopeZoomRadius.desktop[this._scope];
        else this.zoom = GameConfig.scopeZoomRadius.mobile[this._scope];

        this.inventoryDirty = true;
    }

    inventory: Record<string, number> = {};

    get curWeapIdx() {
        return this.weaponManager.curWeapIdx;
    }

    get weapons() {
        return this.weaponManager.weapons;
    }

    get activeWeapon() {
        return this.weaponManager.activeWeapon;
    }

    _spectatorCount = 0;
    set spectatorCount(spectatorCount: number) {
        if (this._spectatorCount === spectatorCount) return;
        this._spectatorCount = spectatorCount;
        this._spectatorCount = math.clamp(this._spectatorCount, 0, 255); // byte size limit
        this.spectatorCountDirty = true;
    }

    get spectatorCount(): number {
        return this._spectatorCount;
    }

    /** true when player starts spectating new player, only stays true for that given tick */
    startedSpectating: boolean = false;

    private _spectating?: Player;

    get spectating(): Player | undefined {
        return this._spectating;
    }

    set spectating(player: Player | undefined) {
        if (player === this) {
            throw new Error(`Player ${player.name} tried spectate themselves (how tf did this happen?)`);
        }
        if (this._spectating === player) return;

        if (this._spectating) {
            this._spectating.spectatorCount--;
            this._spectating.spectators.delete(this);
        }
        if (player) {
            player.spectatorCount++;
            player.spectators.add(this);
        }

        this._spectating = player;
        this.startedSpectating = true;
    }

    spectators = new Set<Player>();

    outfit = "outfitBase";
    /** "backpack00" is no backpack, "backpack03" is the max level backpack */
    backpack = "backpack00";
    /** "" is no helmet, "helmet03" is the max level helmet */
    helmet = "";
    /** "" is no chest, "chest03" is the max level chest */
    chest = "";

    getGearLevel(type: string): number {
        if (!type) { // not wearing any armor, level 0
            return 0;
        } else {
            return (GameObjectDefs[type] as BackpackDef | HelmetDef | ChestDef).level;
        }
    }

    layer = 0;
    aimLayer = 0;
    dead = false;
    downed = false;
    disconnected = false;

    bleedTickCounter = 0;
    playerBeingRevived: Player | undefined;

    animType: number = GameConfig.Anim.None;
    private _animTicker = 0;
    private _animCb?: () => void;
    animSeq = 0;

    actionType: number = GameConfig.Action.None;
    actionSeq = 0;
    action = { time: 0, duration: 0, targetId: 0 };

    /**
     * specifically for reloading single shot guns to keep reloading until maxClip is reached
     */
    reloadAgain = false;

    get wearingPan(): boolean {
        return this.weapons.find(weapon => weapon.type === "pan") !== undefined && this.activeWeapon !== "pan";
    }

    healEffect = false;
    frozen = false;
    frozenOri = 0;

    get hasHaste(): boolean {
        return this.hasteType !== GameConfig.HasteType.None;
    }

    hasteType: number = GameConfig.HasteType.None;
    hasteSeq = 0;

    actionItem = "";

    get hasRole(): boolean {
        return this.role !== "";
    }

    role = "";

    perks: Array<{ type: string, droppable: boolean }> = [];

    perkTypes: string[] = [];

    addPerk(type: string, droppable = false) {
        this.perks.push({
            type,
            droppable
        });
        this.perkTypes.push(type);
    }

    removePerk(type: string): void {
        const idx = this.perks.findIndex(perk => perk.type === type);
        this.perks.splice(idx, 1);
        this.perkTypes.splice(this.perkTypes.indexOf(type));
    }

    get hasPerks(): boolean {
        return this.perks.length > 0;
    }

    hasPerk(type: string) {
        return this.perkTypes.includes(type);
    }

    hasActivePan() {
        return (
            this.wearingPan ||
            (this.activeWeapon === "pan" &&
                this.animType !== GameConfig.Anim.Melee)
        );
    }

    getPanSegment() {
        const type = this.wearingPan ? "unequipped" : "equipped";
        return MeleeDefs.pan.reflectSurface[type];
    }

    name = "Player";
    isMobile: boolean = false;

    teamId = 1;
    groupId = 0;

    loadout = {
        heal: "heal_basic",
        boost: "boost_basic",
        emotes: [] as string[]
    };

    damageTaken = 0;
    damageDealt = 0;
    joinedTime = 0;
    kills = 0;

    get timeAlive(): number {
        return (Date.now() - this.joinedTime) / 1000;
    }

    msgsToSend: Array<{ type: number, msg: Msg }> = [];

    weaponManager = new WeaponManager(this);
    recoilTicker = 0;

    constructor(
        game: Game,
        pos: Vec2,
        public socketSend: (msg: ArrayBuffer | Uint8Array) => void,
        public closeSocket: () => void) {
        super(game, pos);

        this.collider = collider.createCircle(pos, this.rad);

        for (const item in GameConfig.bagSizes) {
            this.inventory[item] = 0;
        }
        this.inventory["1xscope"] = 1;
        this.inventory[this.scope] = 1;
<<<<<<< HEAD

        this.action = { time: 0, duration: 0, targetId: -1 };
=======
>>>>>>> 4167ba5c
    }

    visibleObjects = new Set<GameObject>();

    lastInputMsg = new InputMsg();

    update(dt: number): void {
        if (this.dead) return;

        const input = this.lastInputMsg;

        this.posOld = v2.copy(this.pos);

        const movement = v2.create(0, 0);

        if (this.lastInputMsg.touchMoveActive) {
            movement.x = this.lastInputMsg.touchMoveDir.x;
            movement.y = this.lastInputMsg.touchMoveDir.y;
        } else {
            if (input.moveUp) movement.y++;
            if (input.moveDown) movement.y--;
            if (input.moveLeft) movement.x--;
            if (input.moveRight) movement.x++;

            if (movement.x * movement.y !== 0) { // If the product is non-zero, then both of the components must be non-zero
                movement.x *= Math.SQRT1_2;
                movement.y *= Math.SQRT1_2;
            }
        }

        if (this.boost > 0) {
            this.boost -= 0.375 * dt;
        }
        if (this.boost > 0 && this.boost <= 25) this.health += 1 * dt;
        else if (this.boost > 25 && this.boost <= 50) this.health += 3.75 * dt;
        else if (this.boost > 50 && this.boost <= 87.5) this.health += 4.75 * dt;
        else if (this.boost > 87.5 && this.boost <= 100) this.health += 5 * dt;

        if (this.game.isTeamMode && this.actionType == GameConfig.Action.Revive) {
            if (this.playerBeingRevived && v2.distance(this.pos, this.playerBeingRevived.pos) > GameConfig.player.reviveRange) {
                this.cancelAction();
            }
        } else if (this.downed) {
            this.bleedTickCounter++;
            if (this.bleedTickCounter >= (GameConfig.player.bleedTickRate * this.game.config.tps)) { // bleedTickRate measured in seconds
                this.damage({
                    amount: GameConfig.player.bleedDamage,
                    damageType: GameConfig.DamageType.Bleeding,
                    dir: v2.randomUnit()
                });
                this.bleedTickCounter = 0;
            }
        }

        if (this.game.gas.doDamage && this.game.gas.isInGas(this.pos)) {
            this.damage({
                amount: this.game.gas.damage,
                damageType: GameConfig.DamageType.Gas,
                dir: this.dir
            });
        }

        if (this.reloadAgain) {
            this.reloadAgain = false;
            this.weaponManager.tryReload();
        }

        // handle heal and boost actions

        if (this.actionType !== GameConfig.Action.None) {
            this.action.time += dt;
            this.action.time = math.clamp(this.action.time, 0, Constants.ActionMaxDuration);

            if (this.action.time >= this.action.duration) {
                if (this.actionType === GameConfig.Action.UseItem) {
                    const itemDef = GameObjectDefs[this.actionItem] as HealDef | BoostDef;
                    if ("heal" in itemDef) this.health += itemDef.heal;
                    if ("boost" in itemDef) this.boost += itemDef.boost;
                    this.inventory[this.actionItem]--;
                    this.inventoryDirty = true;
                } else if (this.isReloading()) {
                    this.weaponManager.reload();
<<<<<<< HEAD
                } else if (this.actionType === GameConfig.Action.Revive) {
                    if (this.playerBeingRevived) { // player who initiated the revive
                        // LEIA TODO: reset animation
                    } else { // player who got revived
                        this.downed = false;
                        this.health = GameConfig.player.reviveHealth;
                        this.setDirty();
                        this.setGroupStatuses();
                    }
                }

                this.cancelAction();

                if (
                    (this.curWeapIdx == GameConfig.WeaponSlot.Primary || this.curWeapIdx == GameConfig.WeaponSlot.Secondary) &&
                    this.weapons[this.curWeapIdx].ammo == 0
                ) {
                    this.weaponManager.tryReload();
                }
=======
                }

                this.cancelAction();

                if (
                    (this.curWeapIdx == GameConfig.WeaponSlot.Primary || this.curWeapIdx == GameConfig.WeaponSlot.Secondary) &&
                    this.weapons[this.curWeapIdx].ammo == 0
                ) {
                    this.weaponManager.tryReload();
                }
            }
        }

        if (this.animType !== GameConfig.Anim.None) {
            this._animTicker -= dt;

            if (this._animTicker <= 0) {
                this.animType = GameConfig.Anim.None;
                this._animTicker = 0;
                this.animSeq++;
                this.setDirty();
                this._animCb?.();
>>>>>>> 4167ba5c
            }
        }

        this.recalculateSpeed();

        this.pos = v2.add(this.pos, v2.mul(movement, this.speed * dt));

        let collided = true;
        let step = 0;

        let objs: GameObject[];
        while (step < 20 && collided) {
            step++;
            collided = false;
            objs = this.game.grid.intersectCollider(this.collider);

            for (const obj of objs) {
                if (obj.__type === ObjectType.Obstacle &&
                    obj.collidable &&
                    util.sameLayer(obj.layer, this.layer) &&
                    !obj.dead
                ) {
                    const collision = collider.intersectCircle(obj.collider, this.pos, this.rad);
                    if (collision) {
                        collided = true;
                        this.pos = v2.add(this.pos, v2.mul(collision.dir, collision.pen + 0.001));
                    }
                }
            }
        }

        let onStair = false;
        const originalLayer = this.layer;

        const rot = Math.atan2(this.dir.y, this.dir.x);
        const ori = math.radToOri(rot);

        const scopeZoom = GameConfig.scopeZoomRadius[this.isMobile ? "mobile" : "desktop"][this.scope];
        let zoom = GameConfig.scopeZoomRadius[this.isMobile ? "mobile" : "desktop"]["1xscope"];

        let collidesWithZoomOut = false;
        for (const obj of objs!) {
            if (obj.__type === ObjectType.Structure) {
                for (const stair of obj.stairs) {
                    if (stair.lootOnly) continue;
                    if (Structure.checkStairs(this.pos, stair, this)) {
                        onStair = true;

                        if (ori === stair.downOri) this.aimLayer = 3;
                        else if (ori === stair.upOri) this.aimLayer = 2;
                        else this.aimLayer = this.layer;
                        break;
                    }
                }
                if (!onStair) {
                    if (this.layer === 2) this.layer = 0;
                    if (this.layer === 3) this.layer = 1;

                    this.aimLayer = this.layer;
                }
                if (this.layer !== originalLayer) {
                    this.setDirty();
                }
            } else if (obj.__type === ObjectType.Building) {
                let layer = this.layer;
                if (this.layer > 2) layer = 0;
                if (!util.sameLayer(util.toGroundLayer(layer), obj.layer) || obj.ceilingDead) continue;

                for (let i = 0; i < obj.zoomRegions.length; i++) {
                    const zoomRegion = obj.zoomRegions[i];

                    if (zoomRegion.zoomIn) {
                        if (coldet.testCircleAabb(this.pos, this.rad, zoomRegion.zoomIn.min, zoomRegion.zoomIn.max)) {
                            this.indoors = true;
                        }
                    }

                    if (zoomRegion.zoomOut && this.indoors) {
                        if (coldet.testCircleAabb(this.pos, this.rad, zoomRegion.zoomOut.min, zoomRegion.zoomOut.max)) {
                            collidesWithZoomOut = true;
                        }
                    }

                    if (this.indoors) zoom = zoomRegion.zoom ?? zoom;
                }
            } else if (obj.__type === ObjectType.Obstacle) {
                if (!util.sameLayer(this.layer, obj.layer)) continue;
                if (!(obj.isDoor && obj.door.autoOpen)) continue;

                const res = collider.intersectCircle(obj.collider, this.pos, this.rad + obj.interactionRad);
                if (res) {
                    obj.interact(this, true);
                }
            }
        }

        this.zoom = this.indoors ? zoom : scopeZoom;
        if (!collidesWithZoomOut) this.indoors = false;

        this.pos = math.v2Clamp(
            this.pos,
            v2.create(this.rad, this.rad),
            v2.create(this.game.map.width - this.rad, this.game.map.height - this.rad)
        );

        if (!v2.eq(this.pos, this.posOld)) {
            this.setPartDirty();
            this.game.grid.updateObject(this);
        }

        if (this.shotSlowdownTimer - Date.now() <= 0) {
            this.shotSlowdownTimer = -1;
        }
    }

    private _firstUpdate = true;
    secondsSinceLastUpdate = 0;

    sendMsgs(dt: number): void {
        const msgStream = new MsgStream(new ArrayBuffer(65536));

        if (this._firstUpdate) {
            const joinedMsg = new JoinedMsg();
            joinedMsg.teamMode = this.game.teamMode;
            joinedMsg.playerId = this.__id;
            joinedMsg.started = this.game.started;
            joinedMsg.emotes = this.loadout.emotes;
            this.sendMsg(MsgType.Joined, joinedMsg);

            const mapStream = this.game.map.mapStream.stream;

            msgStream.stream.writeBytes(mapStream, 0, mapStream.byteIndex);
        }

        if (this.game.aliveCountDirty) {
            const aliveMsg = new AliveCountsMsg();
            aliveMsg.teamAliveCounts.push(this.game.aliveCount);
            msgStream.serializeMsg(MsgType.AliveCounts, aliveMsg);
        }

        const updateMsg = new UpdateMsg();

        if (this.game.gas.dirty || this._firstUpdate) {
            updateMsg.gasDirty = true;
            updateMsg.gasData = this.game.gas;
        }

        if (this.game.gas.timeDirty || this._firstUpdate) {
            updateMsg.gasTDirty = true;
            updateMsg.gasT = this.game.gas.gasT;
        }

        let player: Player;
        if (this.spectating == undefined) { // not spectating anyone
            player = this;
        } else {
            player = this.spectating;
        }

        const radius = player.zoom + 4;
        const rect = coldet.circleToAabb(player.pos, radius);

        this.secondsSinceLastUpdate += dt;
        if (this.game.grid.updateObjects ||
            this._firstUpdate ||
            this.startedSpectating ||
            this.secondsSinceLastUpdate > 0.5
        ) {
            this.secondsSinceLastUpdate = 0;
            const newVisibleObjects = new Set(this.game.grid.intersectCollider(rect));
            // client crashes if active player is not visible
            // so make sure its always added to visible objects
            newVisibleObjects.add(this);

            for (const obj of this.visibleObjects) {
                if (!newVisibleObjects.has(obj)) {
                    updateMsg.delObjIds.push(obj.__id);
                }
            }

            for (const obj of newVisibleObjects) {
                if (!this.visibleObjects.has(obj)) {
                    updateMsg.fullObjects.push(obj);
                }
            }

            this.visibleObjects = newVisibleObjects;
        }

        for (const obj of this.game.fullObjs) {
            if (this.visibleObjects.has(obj as GameObject)) {
                updateMsg.fullObjects.push(obj);
            }
        }

        for (const obj of this.game.partialObjs) {
            if (this.visibleObjects.has(obj as GameObject) && !updateMsg.fullObjects.includes(obj)) {
                updateMsg.partObjects.push(obj);
            }
        }

        updateMsg.activePlayerId = player.__id;
        if (this.startedSpectating) {
            updateMsg.activePlayerIdDirty = true;

            // build the active player data object manually
            // To avoid setting the spectating player fields to dirty
            updateMsg.activePlayerData = {
                healthDirty: true,
                health: player.health,
                boostDirty: true,
                boost: player.boost,
                zoomDirty: true,
                zoom: player.zoom,
                actionDirty: true,
                action: player.action,
                inventoryDirty: true,
                inventory: player.inventory,
                scope: player.scope,
                weapsDirty: true,
                curWeapIdx: player.curWeapIdx,
                weapons: player.weapons,
                spectatorCountDirty: true,
                spectatorCount: player.spectatorCount
            };
            this.startedSpectating = false;
        } else {
            updateMsg.activePlayerIdDirty = player.activeIdDirty;
            updateMsg.activePlayerData = player;
        }

        updateMsg.playerInfos = player._firstUpdate ? [...this.game.players] : this.game.newPlayers;

        if (this.group) {
            this.playerStatusTicker += dt;

            if (this.playerStatusTicker > getPlayerStatusUpdateRate(this.game.map.factionMode)) {
                const teamPlayers = this.group.getPlayers();
                for (let i = 0; i < teamPlayers.length; i++) {
                    const p = teamPlayers[i];
                    updateMsg.playerStatus.players.push({
                        hasData: p.playerStatusDirty,
                        pos: p.pos,
                        visible: true,
                        dead: p.dead,
                        downed: p.downed,
                        role: p.role
                    });
                }
                updateMsg.playerStatusDirty = true;
                this.playerStatusTicker = 0;
            }
        }

        if (player.groupStatusDirty) {
            const teamPlayers = this.group!.getPlayers();
            for (const p of teamPlayers) {
                updateMsg.groupStatus.players.push({
                    health: p.health,
                    disconnected: p.disconnected
                });
            }
            updateMsg.groupStatusDirty = true;
        }

        for (const emote of this.game.emotes) {
            const emotePlayer = this.game.grid.getById(emote.playerId) as Player | undefined;
            if (emotePlayer) {
                if (((emote.isPing || emote.itemType) && emotePlayer.groupId === this.groupId) ||
                    this.visibleObjects.has(emotePlayer)
                ) {
                    updateMsg.emotes.push(emote);
                }
            }
        }

        let newBullets = [];
        const extendedRadius = 1.1 * radius;
        const radiusSquared = extendedRadius * extendedRadius;

        const bullets = this.game.bulletManager.newBullets;
        for (let i = 0; i < bullets.length; i++) {
            const bullet = bullets[i];
            if (v2.lengthSqr(v2.sub(bullet.pos, player.pos)) < radiusSquared ||
                v2.lengthSqr(v2.sub(bullet.clientEndPos, player.pos)) < radiusSquared ||
                coldet.intersectSegmentCircle(bullet.pos, bullet.clientEndPos, this.pos, extendedRadius)
            ) {
                newBullets.push(bullet);
            }
        }
        if (newBullets.length > 255) {
            console.error("Too many new bullets created!", newBullets.length);
            newBullets = newBullets.slice(0, 255);
        }

        updateMsg.bullets = newBullets;

        for (let i = 0; i < this.game.explosions.length; i++) {
            const explosion = this.game.explosions[i];
            const rad = explosion.rad + extendedRadius;
            if (v2.lengthSqr(v2.sub(explosion.pos, player.pos)) < rad * rad && updateMsg.explosions.length < 255) {
                updateMsg.explosions.push(explosion);
            }
        }
        if (updateMsg.explosions.length > 255) {
            console.error("Too many new explosions created!", updateMsg.explosions.length);
            updateMsg.explosions = updateMsg.explosions.slice(0, 255);
        }

        msgStream.serializeMsg(MsgType.Update, updateMsg);

        for (const msg of this.msgsToSend) {
            msgStream.serializeMsg(msg.type, msg.msg);
        }

        this.msgsToSend.length = 0;

        for (const msg of this.game.msgsToSend) {
            msgStream.serializeMsg(msg.type, msg.msg);
        }

        this.sendData(msgStream.getBuffer());
        this._firstUpdate = false;
    }

    /** incremented when next, decremented when prev, when it reaches this.spectating.team.getAlivePlayers().length-1, switch to next team */
    enemyTeamCycleCount = 0;

    /**
     * the main purpose of this function is to asynchronously set "spectating"
     * so there can be an if statement inside the update() func that handles the rest of the logic syncrhonously
     */
    spectate(spectateMsg: SpectateMsg): void {
        let playerToSpec: Player | undefined;
        if (!this.game.isTeamMode) { // solos
            if (spectateMsg.specBegin) {
                playerToSpec = (this.killedBy && this.killedBy != this) ? this.killedBy : this.game.randomPlayer(this);
            } else if (spectateMsg.specNext && this.spectating) {
                const playerBeingSpecIndex = this.game.spectatablePlayers.indexOf(this.spectating);
                const newIndex = (playerBeingSpecIndex + 1) % this.game.spectatablePlayers.length;
                playerToSpec = this.game.spectatablePlayers[newIndex];
            } else if (spectateMsg.specPrev && this.spectating) {
                const playerBeingSpecIndex = this.game.spectatablePlayers.indexOf(this.spectating);
                const newIndex = playerBeingSpecIndex == 0 ? this.game.spectatablePlayers.length - 1 : playerBeingSpecIndex - 1;
                playerToSpec = this.game.spectatablePlayers[newIndex];
            }
        } else if (this.group) {
            if (!this.group.allTeammatesDeadOrDisconnected(this)) { // team still alive
                if (spectateMsg.specBegin) {
                    playerToSpec = this.group.randomPlayer(this);
                } else if (spectateMsg.specNext && this.spectating) {
                    playerToSpec = this.group.nextPlayer(this.spectating);
                } else if (spectateMsg.specPrev && this.spectating) {
                    playerToSpec = this.group.prevPlayer(this.spectating);
                }
            } else { // team dead
                let specType: Group["prevPlayer"] | Group["nextPlayer"] | undefined;
                if (spectateMsg.specBegin) {
                    playerToSpec = (this.killedBy && this.killedBy != this) ? this.killedBy : this.game.randomPlayer(this);
                } else if (spectateMsg.specNext && this.spectating) {
                    specType = this.spectating.group!.nextPlayer.bind(this.spectating.group);
                    this.enemyTeamCycleCount++;
                } else if (spectateMsg.specPrev && this.spectating) {
                    specType = this.spectating.group!.prevPlayer.bind(this.spectating.group);
                    this.enemyTeamCycleCount--;
                }

                if (this.spectating) {
                    if (this.enemyTeamCycleCount >= this.spectating.group!.getAlivePlayers().length) {
                        playerToSpec = this.game.nextTeam(this.spectating.group!).randomPlayer();
                        this.enemyTeamCycleCount = 0;
                    } else if (Math.abs(this.enemyTeamCycleCount) >= this.spectating.group!.getAlivePlayers().length) {
                        playerToSpec = this.game.prevTeam(this.spectating.group!).randomPlayer();
                        this.enemyTeamCycleCount = 0;
                    } else if (specType) {
                        playerToSpec = specType(this.spectating);
                    }
                }
            }
        }
        this.spectating = playerToSpec;
    }

    damage(params: DamageParams) {
        if (this._health < 0) this._health = 0;
        if (this.dead) return;

        const sourceIsPlayer = params.source?.__type === ObjectType.Player;

        // teammates can't deal damage to each other
        if (sourceIsPlayer && params.source !== this
        ) {
            if ((params.source as Player).groupId === this.groupId) {
                return;
            }
            if (this.game.map.factionMode && (params.source as Player).teamId === this.teamId) {
                return;
            }
        }

        let finalDamage = params.amount!;

        // ignore armor for gas and bleeding damage
        if (params.damageType !== GameConfig.DamageType.Gas && params.damageType !== GameConfig.DamageType.Bleeding) {
            let isHeadShot = false;

            const gameSourceDef = GameObjectDefs[params.gameSourceType ?? ""];

            if (gameSourceDef && "headshotMult" in gameSourceDef) {
                isHeadShot = gameSourceDef.headshotMult > 1 && Math.random() < 0.15;
                if (isHeadShot) {
                    finalDamage *= gameSourceDef.headshotMult;
                }
            }

            const chest = GameObjectDefs[this.chest] as ChestDef;
            if (chest && !isHeadShot) {
                finalDamage -= finalDamage * chest.damageReduction;
            }

            const helmet = GameObjectDefs[this.helmet] as HelmetDef;
            if (helmet) {
                finalDamage -= finalDamage * (helmet.damageReduction * (isHeadShot ? 1 : 0.3));
            }
        }

        if (this._health - finalDamage < 0) finalDamage = this.health;

        this.damageTaken += finalDamage;
        if (sourceIsPlayer && params.source !== this) {
            (params.source as Player).damageDealt += finalDamage;
        }

        this.health -= finalDamage;

        if (this.game.isTeamMode) {
            this.setGroupStatuses();
        }

        if (this._health === 0) {
            if (!this.game.isTeamMode) { // solos
                this.kill(params);
                return;
            }

            // teams
            // this is very unoptimized/ugly and i just hacked it together to get all cases to trigger, definitely room for improvement by whoever reads this
            // TODO: refactor for faction mode
            if (this.downed) {
                if (this.downedBy && sourceIsPlayer && this.downedBy == params.source) {
                    this.kill(params);
                } else if (this.downedBy && sourceIsPlayer && this.downedBy.groupId === (params.source as Player).groupId) {
                    params.source = this.downedBy;
                    this.kill(params);
                } else {
                    this.kill(params);
                }
            } else {
                if (this.group!.allTeammatesDeadOrDisconnected(this)) { // includes solo duos/squads
                    this.group!.allDeadOrDisconnected = true;
                    this.kill(params);
                } else if (this.group!.allTeammatesDowned(this)) {
                    this.group!.allDeadOrDisconnected = true;
                    this.kill(params);
                    this.group!.killAllTeammates(this);
                } else {
                    this.down(params);
                }
            }
        }
    }

    /**
     * adds gameover message to "this.msgsToSend" for the player and all their spectators
     */
    addGameOverMsg(winningTeamId: number = -1): void {
        const gameOverMsg = new GameOverMsg();

        if (!this.game.isTeamMode) { // solo
            gameOverMsg.playerStats.push(this);
        } else if (this.group) {
            this.group.players.forEach(p => gameOverMsg.playerStats.push(p));
        }

        const targetPlayer = this.spectating ?? this;
        const teamRank = !this.game.isTeamMode ? this.game.aliveCount + 1 : this.game.groups.size;

        gameOverMsg.teamRank = winningTeamId == targetPlayer.teamId ? 1 : teamRank;
        gameOverMsg.teamId = targetPlayer.teamId;

        gameOverMsg.winningTeamId = winningTeamId;
        gameOverMsg.gameOver = winningTeamId != -1;
        this.msgsToSend.push({ type: MsgType.GameOver, msg: gameOverMsg });
    }

    downedBy: Player | undefined;
    /** downs a player */
    down(params: DamageParams): void {
        this.downed = true;
        this.boost = 0;
        this.health = 100;
        this.actionType = 0;
        this.animType = 0;
        this.setDirty();

        this.shootHold = false;
        this.weaponManager.clearTimeouts();
        this.cancelAction();

        //
        // Send downed msg
        //
        const downedMsg = new KillMsg();
        downedMsg.damageType = params.damageType;
        downedMsg.itemSourceType = params.gameSourceType ?? "";
        downedMsg.mapSourceType = params.mapSourceType ?? "";
        downedMsg.targetId = this.__id;
        downedMsg.downed = true;

        if (params.source instanceof Player) {
            this.downedBy = params.source;
            downedMsg.killerId = params.source.__id;
            downedMsg.killCreditId = params.source.__id;
        }

        this.game.msgsToSend.push({ type: MsgType.Kill, msg: downedMsg });
    }

    private _assignNewSpectate() {
        if (this.spectatorCount == 0) return;

        let player: Player;
        if (!this.game.isTeamMode) { // solo
            player = (this.killedBy && this.killedBy != this) ? this.killedBy : this.game.randomPlayer(this);
        } else if (this.group) {
            if (!this.group.allTeammatesDeadOrDisconnected(this)) { // team alive
                player = this.group.randomPlayer(this);
            } else { // team dead
                if (
                    this.killedBy &&
                    this.killedBy != this &&
                    this.group.allTeammatesDeadOrDisconnected(this) // only spectate player's killer if all the players teammates are dead, otherwise spec teammates
                ) {
                    player = this.killedBy;
                } else {
                    player = this.group.randomPlayer(this.spectating);
                }
            }
        }

        // loop through all of this object's spectators and change who they're spectating to the new selected player
        for (const spectator of this.spectators) {
            spectator.spectating = player!;
        }
    }

    killedBy: Player | undefined;

    kill(params: DamageParams): void {
        if (this.downed) this.downed = false;
        this.dead = true;
        this.boost = 0;
        this.actionType = 0;
        this.animType = 0;
        this.setDirty();

        this.shootHold = false;
        this.weaponManager.clearTimeouts();

        this.game.aliveCountDirty = true;
        this.game.livingPlayers.delete(this);
        this.game.spectatablePlayers.splice(this.game.spectatablePlayers.indexOf(this), 1);

        //
        // Send kill msg
        //
        const killMsg = new KillMsg();
        killMsg.damageType = params.damageType;
        killMsg.itemSourceType = params.gameSourceType ?? "";
        killMsg.mapSourceType = params.mapSourceType ?? "";
        killMsg.targetId = this.__id;
        killMsg.killed = true;

        if (params.source instanceof Player) {
            this.killedBy = params.source;
            if (params.source !== this) {
                params.source.kills++;
            }

            killMsg.killerId = params.source.__id;
            killMsg.killCreditId = params.source.__id;
            killMsg.killerKills = params.source.kills;
        }

        this.game.msgsToSend.push({ type: MsgType.Kill, msg: killMsg });

        //
        // Give spectators someone new to spectate
        //

        this._assignNewSpectate();

        //
        // Send game over message to player
        //

        if (this.game.teamMode == TeamMode.Solo && this.game.isGameOver()) {
            this.game.soloInitGameEnd(this.killedBy ?? this.game.spectatablePlayers[0], this);
        } else if (this.game.teamMode != TeamMode.Solo && this.game.isGameOver()) {
            const x = Array.from(this.game.groups.values()).find(team => !team.allDeadOrDisconnected)!;
            this.game.teamInitGameEnd(this.killedBy ? this.killedBy.group! : x, this.group!);
        } else {
            this.addGameOverMsg();
        }

        const deadBody = new DeadBody(this.game, this.pos, this.__id, this.layer, params.dir);
        this.game.grid.addObject(deadBody);

        //
        // drop loot
        //

        for (let i = 0; i < GameConfig.WeaponSlot.Count; i++) {
            const weap = this.weapons[i];
            if (!weap.type) continue;
            const def = GameObjectDefs[weap.type];
            switch (def.type) {
            case "gun":
                this.weaponManager.dropGun(i);
                break;
            case "melee":
                if (def.noDrop || def.noDropOnDeath || weap.type === "fists") break;
                this.game.lootBarn.addLoot(weap.type, this.pos, this.layer, 1);
                break;
            }
        }

        for (const item in GameConfig.bagSizes) {
            // const def = GameObjectDefs[item] as AmmoDef | HealDef;
            if (item == "1xscope") {
                continue;
            }

            if (this.inventory[item] > 0) {
                this.game.lootBarn.addLoot(item, this.pos, this.layer, this.inventory[item]);
            }
        }

        for (const item of GEAR_TYPES) {
            const type = this[item];
            if (!type) continue;
            const def = GameObjectDefs[type] as HelmetDef | ChestDef | BackpackDef;
            if (!!def.noDrop || def.level < 1) continue;
            this.game.lootBarn.addLoot(type, this.pos, this.layer, 1);
        }

        if (this.outfit) {
            const def = GameObjectDefs[this.outfit] as OutfitDef;
            if (!def.noDropOnDeath) {
                this.game.lootBarn.addLoot(this.outfit, this.pos, this.layer, 1);
            }
        }

        // death emote
        if (this.loadout.emotes[GameConfig.EmoteSlot.Death] != "") {
            this.game.emotes.push(new Emote(this.__id, this.pos, this.loadout.emotes[GameConfig.EmoteSlot.Death], false));
        }
    }

    isReloading() {
        return this.actionType == GameConfig.Action.Reload || this.actionType == GameConfig.Action.ReloadAlt;
    }

    revive() {
        if (this.actionType != GameConfig.Action.None) { // action in progress
            return;
        }
        if (!this.game.isTeamMode) { // can only revive in teams modes
            return;
        }

        // this.animType = GameConfig.Anim.Revive;
        const downedTeammates = this.group!.getAliveTeammates(this).filter(t => t.downed);

        let playerToRevive: Player | undefined;
        let closestDist = Number.MAX_VALUE;
        for (const t of downedTeammates) {
            const dist = v2.distance(this.pos, t.pos);
            if (dist <= GameConfig.player.reviveRange && dist < closestDist) {
                playerToRevive = t;
                closestDist = dist;
            }
        }

        if (playerToRevive) {
            this.playerBeingRevived = playerToRevive;
            playerToRevive.doAction("", GameConfig.Action.Revive, GameConfig.player.reviveDuration);
            this.doAction("", GameConfig.Action.Revive, GameConfig.player.reviveDuration, playerToRevive.__id);
        }
    }

    useHealingItem(item: string): void {
        const itemDef = GameObjectDefs[item];
        if (itemDef.type !== "heal") {
            throw new Error(`Invalid heal item ${item}`);
        }
        if (this.health == itemDef.maxHeal || this.actionType == GameConfig.Action.UseItem) {
            return;
        }
        if (!this.inventory[item]) {
            return;
        }

        this.cancelAction();
        this.doAction(item, GameConfig.Action.UseItem, itemDef.useTime);
    }

    useBoostItem(item: string): void {
        const itemDef = GameObjectDefs[item];
        if (itemDef.type !== "boost") {
            throw new Error(`Invalid boost item ${item}`);
        }

        if (this.actionType == GameConfig.Action.UseItem) {
            return;
        }
        if (!this.inventory[item]) {
            return;
        }

        this.cancelAction();
        this.doAction(item, GameConfig.Action.UseItem, itemDef.useTime);
    }

    toMouseLen = 0;
    shootHold = false;
    shootStart = false;

    handleInput(msg: InputMsg): void {
        if (this.dead) return;
        this.lastInputMsg = msg;

        if (!v2.eq(this.dir, msg.toMouseDir)) {
            this.setPartDirty();
            this.dirOld = v2.copy(this.dir);
            this.dir = msg.toMouseDir;
        }
        this.shootHold = msg.shootHold;
        this.shootStart = msg.shootStart;
        this.toMouseLen = msg.toMouseLen;

        if (this.downed) { // return over here since player is still allowed to move and look around, just can't do anything else
            return;
        }

        if (this.shootStart) {
            this.weaponManager.shootStart();
        }

        for (const input of msg.inputs) {
            switch (input) {
            case GameConfig.Input.StowWeapons:
            case GameConfig.Input.EquipMelee:
                this.weaponManager.setCurWeapIndex(GameConfig.WeaponSlot.Melee);
                break;
            case GameConfig.Input.EquipPrimary:
                this.weaponManager.setCurWeapIndex(GameConfig.WeaponSlot.Primary);
                break;
            case GameConfig.Input.EquipSecondary:
                this.weaponManager.setCurWeapIndex(GameConfig.WeaponSlot.Secondary);
                break;
            case GameConfig.Input.EquipThrowable:
                if (this.curWeapIdx === GameConfig.WeaponSlot.Throwable) {
                    this.weaponManager.showNextThrowable();
                } else {
                    this.weaponManager.setCurWeapIndex(GameConfig.WeaponSlot.Throwable);
                }
                break;
            case GameConfig.Input.EquipPrevWeap: {
                const curIdx = this.curWeapIdx;

                for (let i = curIdx; i < curIdx + GameConfig.WeaponSlot.Count; i++) {
                    const idx = math.mod(i, GameConfig.WeaponSlot.Count);
                    if (this.weapons[idx].type) {
                        this.weaponManager.setCurWeapIndex(idx);
                    }
                }
            }
                break;
            case GameConfig.Input.EquipNextWeap: {
                const curIdx = this.curWeapIdx;

                for (let i = curIdx; i > curIdx - GameConfig.WeaponSlot.Count; i--) {
                    const idx = math.mod(i, GameConfig.WeaponSlot.Count);
                    if (this.weapons[idx].type) {
                        this.weaponManager.setCurWeapIndex(idx);
                    }
                }
            }
                break;
            case GameConfig.Input.EquipLastWeap:
                this.weaponManager.setCurWeapIndex(this.weaponManager.lastWeaponIdx);
                break;
            case GameConfig.Input.EquipOtherGun:
                if (this.curWeapIdx == GameConfig.WeaponSlot.Primary || this.curWeapIdx == GameConfig.WeaponSlot.Secondary) {
                    const otherGunSlotIdx = this.curWeapIdx ^ 1;
                    const isOtherGunSlotFull: number = +!!this.weapons[otherGunSlotIdx].type;//! ! converts string to boolean, + coerces boolean to number
                    this.weaponManager.setCurWeapIndex(isOtherGunSlotFull ? otherGunSlotIdx : GameConfig.WeaponSlot.Melee);
                } else if (this.curWeapIdx == GameConfig.WeaponSlot.Melee && (this.weapons[GameConfig.WeaponSlot.Primary].type || this.weapons[GameConfig.WeaponSlot.Secondary].type)) {
                    this.weaponManager.setCurWeapIndex(+!(this.weapons[GameConfig.WeaponSlot.Primary].type));
                } else if (this.curWeapIdx == GameConfig.WeaponSlot.Throwable) {
                    const bothSlotsEmpty = !this.weapons[GameConfig.WeaponSlot.Primary].type && !this.weapons[GameConfig.WeaponSlot.Secondary].type;
                    if (bothSlotsEmpty) {
                        this.weaponManager.setCurWeapIndex(GameConfig.WeaponSlot.Melee);
                    } else {
                        this.weaponManager.setCurWeapIndex(this.curWeapIdx + (+(this.weapons[GameConfig.WeaponSlot.Primary].type)));
                    }
                }

                break;
            case GameConfig.Input.Interact: {
                const loot = this.getClosestLoot();
                const obstacle = this.getClosestObstacle();
                if (loot && obstacle) {
                    this.interactWith(loot);
                    this.interactWith(obstacle);
                } else if (loot) {
                    this.interactWith(loot);
                } else if (obstacle) {
                    this.interactWith(obstacle);
                } else {
                    this.revive();
                }
                break;
            }
            case GameConfig.Input.Loot: {
                const loot = this.getClosestLoot();
                if (loot) {
                    this.interactWith(loot);
                }
                break;
            }
            case GameConfig.Input.Use: {
                const obstacle = this.getClosestObstacle();
                if (obstacle) obstacle.interact(this);
                break;
            }
            case GameConfig.Input.Reload:
                this.weaponManager.tryReload();
                break;
            case GameConfig.Input.UseBandage:
                this.useHealingItem("bandage");
                break;
            case GameConfig.Input.UseHealthKit:
                this.useHealingItem("healthkit");
                break;
            case GameConfig.Input.UsePainkiller:
                this.useBoostItem("soda");
                break;
            case GameConfig.Input.UseSoda:
                this.useBoostItem("painkiller");
                break;
            case GameConfig.Input.Cancel:
                this.cancelAction();
                break;
            case GameConfig.Input.EquipNextScope: {
                const scopeIdx = SCOPE_LEVELS.indexOf(this.scope);

                for (let i = scopeIdx + 1; i < SCOPE_LEVELS.length; i++) {
                    const nextScope = SCOPE_LEVELS[i];

                    if (!this.inventory[nextScope]) continue;
                    this.scope = nextScope;
                    break;
                }
                break;
            }
            case GameConfig.Input.EquipPrevScope: {
                const scopeIdx = SCOPE_LEVELS.indexOf(this.scope);

                for (let i = scopeIdx - 1; i >= 0; i--) {
                    const prevScope = SCOPE_LEVELS[i];

                    if (!this.inventory[prevScope]) continue;
                    this.scope = prevScope;
                    break;
                }
                break;
            }
            case GameConfig.Input.SwapWeapSlots: {
                const firstSlotWeaponType = this.weapons[GameConfig.WeaponSlot.Primary].type;
                const firstSlotWeaponAmmo = this.weapons[GameConfig.WeaponSlot.Primary].ammo;

                this.weapons[GameConfig.WeaponSlot.Primary].type = this.weapons[GameConfig.WeaponSlot.Secondary].type;
                this.weapons[GameConfig.WeaponSlot.Primary].ammo = this.weapons[GameConfig.WeaponSlot.Secondary].ammo;

                this.weapons[GameConfig.WeaponSlot.Secondary].type = firstSlotWeaponType;
                this.weapons[GameConfig.WeaponSlot.Secondary].ammo = firstSlotWeaponAmmo;

                // curWeapIdx's setter method already sets dirty.weapons
                if (this.curWeapIdx == GameConfig.WeaponSlot.Primary || this.curWeapIdx == GameConfig.WeaponSlot.Secondary) {
                    this.weaponManager.setCurWeapIndex(this.curWeapIdx ^ 1, false);
                } else {
                    this.weapsDirty = true;
                }
                break;
            }
            case GameConfig.Input.Revive: {
                this.revive();
            }
            }
        }

        switch (msg.useItem) {
        case "bandage":
        case "healthkit":
            this.useHealingItem(msg.useItem);
            break;
        case "soda":
        case "painkiller":
            this.useBoostItem(msg.useItem);
            break;
        case "1xscope": case "2xscope": case "4xscope": case "8xscope": case "15xscope":
            this.scope = msg.useItem;
            break;
        }
    }

    getClosestLoot(): Loot | undefined {
        const objs = this.game.grid.intersectCollider(collider.createCircle(this.pos, this.rad + 5));

        let closestLoot: Loot | undefined;
        let closestDist = Number.MAX_VALUE;

        for (let i = 0; i < objs.length; i++) {
            const loot = objs[i];
            if (loot.__type !== ObjectType.Loot) continue;
            if (
                util.sameLayer(loot.layer, this.layer) &&
                (loot.ownerId == 0 || loot.ownerId == this.__id)
            ) {
                const pos = loot.pos;
                const rad = this.isMobile
                    ? this.rad + loot.rad * GameConfig.player.touchLootRadMult
                    : this.rad + loot.rad;
                const toPlayer = v2.sub(this.pos, pos);
                const distSq = v2.lengthSqr(toPlayer);
                if (distSq < rad * rad && distSq < closestDist) {
                    closestDist = distSq;
                    closestLoot = loot;
                }
            }
        }

        return closestLoot;
    }

    getClosestObstacle(): Obstacle | undefined {
        const objs = this.game.grid.intersectCollider(collider.createCircle(this.pos, this.rad + 5));

        let closestObj: Obstacle | undefined;
        let closestPen = 0;

        for (let i = 0; i < objs.length; i++) {
            const obstacle = objs[i];
            if (obstacle.__type !== ObjectType.Obstacle) continue;
            if (
                !obstacle.dead &&
                util.sameLayer(obstacle.layer, this.layer)
            ) {
                if (obstacle.interactionRad > 0) {
                    const res = collider.intersectCircle(
                        obstacle.collider,
                        this.pos,
                        obstacle.interactionRad + this.rad
                    );
                    if (res && res.pen >= closestPen) {
                        closestObj = obstacle;
                        closestPen = res.pen;
                    }
                }
            }
        }
        return closestObj;
    }

    interactWith(obj: GameObject): void {
        switch (obj.__type) {
        case ObjectType.Loot:
            this.pickupLoot(obj);
            break;
        case ObjectType.Obstacle:
            obj.interact(this);
            break;
        }
    }

    getFreeGunSlot(obj: Loot) {
        let availSlot = -1;
        let cause = PickupMsgType.Success;
        let indexOf = -1;
        let isDualWield = false;
        const gunSlots = [GameConfig.WeaponSlot.Primary, GameConfig.WeaponSlot.Secondary];
        for (const slot of gunSlots) {
            const slotDef = GameObjectDefs[this.weapons[slot].type] as GunDef | undefined;
            const dualWield = (slotDef?.dualWieldType) && (obj.type === this.weapons[slot].type);
            if (this.weapons[slot].type === obj.type) {
                indexOf = slot;
            }
            if (this.weapons[slot].type === "" || dualWield) {
                availSlot = slot;
                isDualWield = dualWield || false;
                break;
            }
            if (this.weapons[slot].type === obj.type && !dualWield && slot as number == gunSlots.length - 1) {
                cause = PickupMsgType.AlreadyOwned;
                break;
            }
        }
        return {
            availSlot,
            isDualWield,
            cause,
            indexOf
        };
    }

    pickupLoot(obj: Loot) {
        const def = GameObjectDefs[obj.type];

        let amountLeft = 0;
        let lootToAdd = obj.type;
        let removeLoot = true;
        const pickupMsg = new PickupMsg();
        pickupMsg.item = obj.type;
        pickupMsg.type = PickupMsgType.Success;

        switch (def.type) {
        case "ammo":
        case "scope":
        case "heal":
        case "boost":
        case "throwable": {
            const backpackLevel = this.getGearLevel(this.backpack);
            const bagSpace = GameConfig.bagSizes[obj.type] ? GameConfig.bagSizes[obj.type][backpackLevel] : 0;

            if (this.inventory[obj.type] + obj.count <= bagSpace) {
                switch (def.type) {
                case "scope": {
                    const currentScope = GameObjectDefs[this.scope] as ScopeDef;
                    if (def.level > currentScope.level) { // only switch scopes if new scope is highest level player has
                        this.scope = obj.type;
                    }
                    break;
                }
                case "throwable": {
                    // fill empty slot with throwable, otherwise just add to inv
                    if (this.inventory[obj.type] == 0) {
                        this.weapons[GameConfig.WeaponSlot.Throwable].type = obj.type;
                        this.weapons[GameConfig.WeaponSlot.Throwable].ammo = obj.count;
                        this.weapsDirty = true;
                        this.setDirty();
                    }
                    break;
                }
                }
                this.inventory[obj.type] += obj.count;
                this.inventoryDirty = true;
            } else {
                // spawn new loot object to animate the pickup rejection
                const spaceLeft = bagSpace - this.inventory[obj.type];
                const amountToAdd = spaceLeft;

                if (amountToAdd <= 0) {
                    pickupMsg.type = PickupMsgType.Full;
                    if (def.type === "scope") {
                        pickupMsg.type = PickupMsgType.AlreadyOwned;
                    }
                } else {
                    this.inventory[obj.type] += amountToAdd;
                    this.inventoryDirty = true;
                    if (def.type === "throwable" && amountToAdd != 0) {
                        this.weapons[GameConfig.WeaponSlot.Throwable].type = obj.type;
                        this.weapons[GameConfig.WeaponSlot.Throwable].ammo = amountToAdd;
                        this.weapsDirty = true;
                        this.setDirty();
                    }
                }
                amountLeft = obj.count - amountToAdd;
            }
            // this is here because it needs to execute regardless of what happens above
            // automatically reloads gun if inventory has 0 ammo and ammo is picked up
            const weaponInfo = GameObjectDefs[this.activeWeapon];
            if (def.type == "ammo" &&
                    weaponInfo.type === "gun" &&
                    this.weapons[this.curWeapIdx].ammo == 0 &&
                    weaponInfo.ammo == obj.type) {
                this.weaponManager.tryReload();
            }
        }
            break;
        case "melee":
            this.weaponManager.dropMelee();
            this.weapons[GameConfig.WeaponSlot.Melee].type = obj.type;
            this.weapsDirty = true;
            if (this.curWeapIdx === GameConfig.WeaponSlot.Melee) this.setDirty();
            break;
        case "gun": {
            amountLeft = 0;
            removeLoot = true;

            const freeGunSlot = this.getFreeGunSlot(obj);
            pickupMsg.type = freeGunSlot.cause;
            let newGunIdx = freeGunSlot.availSlot;

            if (freeGunSlot.availSlot == -1) {
                newGunIdx = this.curWeapIdx;
                if (this.curWeapIdx in [GameConfig.WeaponSlot.Primary, GameConfig.WeaponSlot.Secondary] && obj.type != this.weapons[this.curWeapIdx].type) {
                    this.weaponManager.dropGun(this.curWeapIdx, false);
                    this.weapons[this.curWeapIdx].type = obj.type;
                } else {
                    removeLoot = false;
                    pickupMsg.type = PickupMsgType.Full;
                }
            } else if (freeGunSlot.isDualWield) {
                this.weapons[freeGunSlot.availSlot].type = def.dualWieldType!;
            } else {
                this.weapons[freeGunSlot.availSlot].type = obj.type;
            }

            this.weapons[newGunIdx].cooldown = 0;
            if (this.curWeapIdx === GameConfig.WeaponSlot.Melee) {
                this.weaponManager.setCurWeapIndex(newGunIdx);
            }
            if (this.weapons[newGunIdx].ammo <= 0 && newGunIdx === this.curWeapIdx) {
                this.cancelAction();
                this.weaponManager.tryReload();
            }
            this.weapsDirty = true;
            this.setDirty();
        } break;
        case "helmet":
        case "chest":
        case "backpack": {
            const objLevel = this.getGearLevel(obj.type);
            const thisType = this[def.type];
            const thisLevel = this.getGearLevel(thisType);
            amountLeft = 1;

            if (thisType === obj.type) {
                lootToAdd = obj.type;
                pickupMsg.type = PickupMsgType.AlreadyEquipped;
            } else if (thisLevel <= objLevel) {
                lootToAdd = thisType;
                this[def.type] = obj.type;
                pickupMsg.type = PickupMsgType.Success;
                this.setDirty();
            } else {
                lootToAdd = obj.type;
                pickupMsg.type = PickupMsgType.BetterItemEquipped;
            }
            if (this.getGearLevel(lootToAdd) === 0) lootToAdd = "";
        }
            break;
        case "outfit":
            amountLeft = 1;
            lootToAdd = this.outfit;
            pickupMsg.type = PickupMsgType.Success;
            this.outfit = obj.type;
            this.setDirty();
            break;
        case "perk":
            if (this.perks.length >= Constants.MaxPerks) {
                amountLeft = 1;
            } else {
                this.addPerk(obj.type);
            }
            this.setDirty();
            break;
        }

        const lootToAddDef = GameObjectDefs[lootToAdd] as LootDef;
        if (removeLoot && amountLeft > 0 && lootToAdd !== "" && !lootToAddDef.noDrop) {
            const angle = Math.atan2(this.dir.y, this.dir.x);
            const invertedAngle = (angle + Math.PI) % (2 * Math.PI);
            const newPos = v2.add(obj.pos, v2.create(0.4 * Math.cos(invertedAngle), 0.4 * Math.sin(invertedAngle)));
            this.game.lootBarn.addLootWithoutAmmo(lootToAdd, newPos, obj.layer, amountLeft);
        }

        if (removeLoot) {
            obj.remove();
        }
        this.msgsToSend.push({
            type: MsgType.Pickup,
            msg: pickupMsg
        });
    }

    dropItem(dropMsg: DropItemMsg): void {
        const itemDef = GameObjectDefs[dropMsg.item] as LootDef;
        switch (itemDef.type) {
        case "ammo": {
            const inventoryCount = this.inventory[dropMsg.item];

            if (inventoryCount === 0) return;

            let amountToDrop = Math.max(1, Math.floor(inventoryCount / 2));

            if (itemDef.minStackSize && inventoryCount <= itemDef.minStackSize) {
                amountToDrop = Math.min(itemDef.minStackSize, inventoryCount);
            } else if (inventoryCount <= 5) {
                amountToDrop = Math.min(5, inventoryCount);
            }

            this.game.lootBarn.splitUpLoot(this, dropMsg.item, amountToDrop, this.dir);
            this.inventory[dropMsg.item] -= amountToDrop;
            this.inventoryDirty = true;
            break;
        }
        case "scope": {
            if (itemDef.level === 1) break;
            const scopeLevel = `${itemDef.level}xscope`;
            const scopeIdx = SCOPE_LEVELS.indexOf(scopeLevel);

            this.game.lootBarn.addLoot(
                dropMsg.item,
                this.pos,
                this.layer,
                1,
                undefined,
                -4,
                this.dir
            );
            this.inventory[scopeLevel] = 0;

            if (this.scope === scopeLevel) {
                for (let i = scopeIdx; i >= 0; i--) {
                    if (!this.inventory[SCOPE_LEVELS[i]]) continue;
                    this.scope = SCOPE_LEVELS[i];
                    break;
                }
            }

            this.inventoryDirty = true;
            break;
        }
        case "chest":
        case "helmet": {
            if (itemDef.noDrop) break;
            this.game.lootBarn.addLoot(
                dropMsg.item,
                this.pos,
                this.layer,
                1,
                undefined,
                -4,
                this.dir
            );
            this[itemDef.type] = "";
            this.setDirty();
            break;
        }
        case "heal":
        case "boost": {
            if (this.inventory[dropMsg.item] === 0) break;
            this.inventory[dropMsg.item]--;
            // @TODO: drop more than one?
            this.game.lootBarn.addLoot(
                dropMsg.item,
                this.pos,
                this.layer,
                1,
                undefined,
                -4,
                this.dir
            );
            this.inventoryDirty = true;
            break;
        }
        case "gun":
            this.weaponManager.dropGun(dropMsg.weapIdx);
            break;
        case "melee":
            this.weaponManager.dropMelee();
            break;
        case "throwable": {
            const inventoryCount = this.inventory[dropMsg.item];

            if (inventoryCount === 0) return;

            const amountToDrop = Math.max(1, Math.floor(inventoryCount / 2));

            this.game.lootBarn.splitUpLoot(this, dropMsg.item, amountToDrop, this.dir);
            this.inventory[dropMsg.item] -= amountToDrop;
            this.weapons[3].ammo -= amountToDrop;

            if (this.inventory[dropMsg.item] == 0) {
                this.weaponManager.showNextThrowable();
            }
            this.inventoryDirty = true;
            this.weapsDirty = true;
            break;
        }
        }

        this.cancelAction();
    }

    isOnOtherSide(door: Obstacle): boolean {
        switch (door.ori) {
        case 0: return this.pos.x < door.pos.x;
        case 1: return this.pos.y < door.pos.y;
        case 2: return this.pos.x > door.pos.x;
        case 3: return this.pos.y > door.pos.y;
        }
        return false;
    }

    doAction(actionItem: string, actionType: number, duration: number, targetId: number = 0) {
        if (this.actionDirty) { // action already in progress
            return;
        }

        this.action.targetId = targetId;
        this.action.duration = duration;
        this.action.time = 0;

        this.actionDirty = true;
        this.actionItem = actionItem;
        this.actionType = actionType;
        this.actionSeq++;
        this.setDirty();
    }

    cancelAction(): void {
        if (this.actionType === GameConfig.Action.None) {
            return;
        }

        if (this.playerBeingRevived) {
            this.playerBeingRevived.cancelAction();
            this.playerBeingRevived = undefined;
        }

        this.action.duration = 0;
        this.action.targetId = 0;
        this.action.time = 0;

        this.actionItem = "";
        this.actionType = GameConfig.Action.None;
        this.actionSeq++;
        this.actionDirty = false;
        this.setDirty();
    }

    playAnim(type: number, duration: number, cb?: () => void): void {
        this.animType = type;
        this.animSeq++;
        this.setDirty();
        this._animTicker = duration;
        this._animCb = cb;
    }

    cancelAnim(): void {
        this.animType = GameConfig.Anim.None;
        this.animSeq++;
        this._animTicker = 0;
        this.setDirty();
    }

    recalculateSpeed(): void {
        // this.speed = this.downed ? GameConfig.player.downedMoveSpeed : GameConfig.player.moveSpeed;

        if (this.actionType == GameConfig.Action.Revive) {
            if (this.action.targetId) { // player reviving
                this.speed = GameConfig.player.downedMoveSpeed + 2; // not specified in game config so i just estimated
            } else { // player being revived
                this.speed = GameConfig.player.downedRezMoveSpeed;
            }
        } else if (this.downed) {
            this.speed = GameConfig.player.downedMoveSpeed;
        } else {
            this.speed = GameConfig.player.moveSpeed;
        }

        // if melee is selected increase speed
        const weaponDef = GameObjectDefs[this.activeWeapon] as GunDef | MeleeDef | ThrowableDef;
        if (weaponDef.speed.equip && this.weapons[this.curWeapIdx].cooldown < this.game.now) {
            this.speed += weaponDef.speed.equip;
        }

        if (this.shotSlowdownTimer != -1 && "attack" in weaponDef.speed) {
            this.speed += weaponDef.speed.attack + weaponDef.speed.equip + -3;
        }

        // if player is on water decrease speed
        const isOnWater = this.game.map.getGroundSurface(this.pos, this.layer).type === "water";
        if (isOnWater) this.speed -= GameConfig.player.waterSpeedPenalty;

        // increase speed when adrenaline is above 50%
        if (this.boost >= 50) {
            this.speed += GameConfig.player.boostMoveSpeed;
        }

        // decrease speed if popping adren or heals
        if (this.actionType == GameConfig.Action.UseItem) {
            this.speed -= 6;
        }

        this.speed = math.max(this.speed, 1);
    }

    sendMsg(type: number, msg: any, bytes = 128): void {
        const stream = new MsgStream(new ArrayBuffer(bytes));
        stream.serializeMsg(type, msg);
        this.sendData(stream.getBuffer());
    }

    sendData(buffer: ArrayBuffer | Uint8Array): void {
        try {
            this.socketSend(buffer);
        } catch (e) {
            console.warn("Error sending packet. Details:", e);
        }
    }
}<|MERGE_RESOLUTION|>--- conflicted
+++ resolved
@@ -374,11 +374,6 @@
         }
         this.inventory["1xscope"] = 1;
         this.inventory[this.scope] = 1;
-<<<<<<< HEAD
-
-        this.action = { time: 0, duration: 0, targetId: -1 };
-=======
->>>>>>> 4167ba5c
     }
 
     visibleObjects = new Set<GameObject>();
@@ -461,7 +456,6 @@
                     this.inventoryDirty = true;
                 } else if (this.isReloading()) {
                     this.weaponManager.reload();
-<<<<<<< HEAD
                 } else if (this.actionType === GameConfig.Action.Revive) {
                     if (this.playerBeingRevived) { // player who initiated the revive
                         // LEIA TODO: reset animation
@@ -481,18 +475,6 @@
                 ) {
                     this.weaponManager.tryReload();
                 }
-=======
-                }
-
-                this.cancelAction();
-
-                if (
-                    (this.curWeapIdx == GameConfig.WeaponSlot.Primary || this.curWeapIdx == GameConfig.WeaponSlot.Secondary) &&
-                    this.weapons[this.curWeapIdx].ammo == 0
-                ) {
-                    this.weaponManager.tryReload();
-                }
-            }
         }
 
         if (this.animType !== GameConfig.Anim.None) {
@@ -504,7 +486,6 @@
                 this.animSeq++;
                 this.setDirty();
                 this._animCb?.();
->>>>>>> 4167ba5c
             }
         }
 
