import type { MapDefs } from "../../../shared/defs/mapDefs";
import { GameConfig } from "../../../shared/gameConfig";
import * as net from "../../../shared/net/net";
<<<<<<< HEAD
import { ObjectType } from "../../../shared/net/objectSerializeFns";
import type { PlayerStatus } from "../../../shared/net/updateMsg";
import { collider } from "../../../shared/utils/collider";
import { util } from "../../../shared/utils/util";
import { v2 } from "../../../shared/utils/v2";
=======
>>>>>>> 21993bfe
import { Config, TeamMode } from "../config";
import type { GameSocketData } from "../gameServer";
import { Logger } from "../utils/logger";
import { ContextManager } from "./contextManager";
import { Grid } from "./grid";
import { Group } from "./group";
import { GameMap } from "./map";
import { AirdropBarn } from "./objects/airdrop";
import { BulletBarn } from "./objects/bullet";
import { DeadBodyBarn } from "./objects/deadBody";
import { DecalBarn } from "./objects/decal";
import { ExplosionBarn } from "./objects/explosion";
import { type GameObject, ObjectRegister } from "./objects/gameObject";
import { Gas } from "./objects/gas";
import { LootBarn } from "./objects/loot";
import { PlaneBarn } from "./objects/plane";
import { Emote, PlayerBarn } from "./objects/player";
import { ProjectileBarn } from "./objects/projectile";
import { SmokeBarn } from "./objects/smoke";
import { PluginManager } from "./pluginManager";
import { Team } from "./team";

export interface ServerGameConfig {
    readonly mapName: keyof typeof MapDefs;
    readonly teamMode: TeamMode;
}

export type GroupData = {
    hash: string;
    autoFill: boolean;
};

<<<<<<< HEAD
enum ContextMode {
    Solo,
    Team,
    Faction,
}

class ContextManager {
    private _game: Game;
    private _contextMode: ContextMode;

    constructor(game: Game) {
        this._game = game;

        this._contextMode = [
            game.teamMode == TeamMode.Solo && !game.map.factionMode,
            game.teamMode != TeamMode.Solo && !game.map.factionMode,
            game.map.factionMode,
        ].findIndex((isMode) => isMode);
    }

    private _applyContext<T>(contextObj: Record<ContextMode, () => T>) {
        return contextObj[this._contextMode]();
    }

    aliveCount(): number {
        return this._applyContext<number>({
            [ContextMode.Solo]: () => this._game.playerBarn.livingPlayers.length,
            [ContextMode.Team]: () => this._game.getAliveGroups().length,
            [ContextMode.Faction]: () => this._game.getAliveTeams().length, //tbd
        });
    }

    /** true if game needs to end */
    handleGameEnd(): boolean {
        return this._applyContext<boolean>({
            [ContextMode.Solo]: () => {
                if (!this._game.started || this.aliveCount() > 1) return false;
                const winner = this._game.playerBarn.livingPlayers[0];
                winner.addGameOverMsg(winner.teamId);
                return true;
            },
            [ContextMode.Team]: () => {
                if (!this._game.started || this.aliveCount() > 1) return false;
                const winner = this._game.getAliveGroups()[0];
                for (const player of winner.getAlivePlayers()) {
                    player.addGameOverMsg(winner.groupId);
                }
                return true;
            },
            [ContextMode.Faction]: () => {
                if (!this._game.started || this.aliveCount() > 1) return false;
                const winner = this._game.getAliveTeams()[0];
                for (const player of winner.livingPlayers) {
                    player.addGameOverMsg(winner.teamId);
                }
                return true;
            },
        });
    }

    isGameStarted(): boolean {
        return this._applyContext<boolean>({
            [ContextMode.Solo]: () => this.aliveCount() > 1,
            [ContextMode.Team]: () => this.aliveCount() > 1,
            [ContextMode.Faction]: () => this.aliveCount() > 1, //tbd
        });
    }

    updateAliveCounts(aliveCounts: number[]): void {
        return this._applyContext<void>({
            [ContextMode.Solo]: () => aliveCounts.push(this._game.aliveCount),
            [ContextMode.Team]: () => aliveCounts.push(this._game.aliveCount),
            [ContextMode.Faction]: () => {
                const numFactions = this._game.map.mapDef.gameMode.factions;
                if (!numFactions) return;
                for (let i = 0; i < numFactions; i++) {
                    aliveCounts.push(this._game.teams[i].livingPlayers.length);
                }
            },
        });
    }

    getPlayerStatusPlayers(player: Player): Player[] | undefined {
        return this._applyContext<Player[] | undefined>({
            [ContextMode.Solo]: () => undefined,
            [ContextMode.Team]: () => player.group!.players,
            [ContextMode.Faction]: () => this._game.playerBarn.players,
        });
    }

    getAlivePlayersContext(player: Player): Player[] {
        return this._applyContext<Player[]>({
            [ContextMode.Solo]: () => (!player.dead ? [player] : []),
            [ContextMode.Team]: () => player.group!.livingPlayers,
            [ContextMode.Faction]: () => player.team!.livingPlayers,
        });
    }

    getIdContext(player: Player): number {
        return this._applyContext<number>({
            [ContextMode.Solo]: () => player.__id,
            [ContextMode.Team]: () => player.groupId,
            [ContextMode.Faction]: () => player.teamId,
        });
    }

    /** includes passed in player */
    getNearbyAlivePlayersContext(player: Player, range: number): Player[] {
        const alivePlayersContext = this.getAlivePlayersContext(player);

        //probably more efficient when there's 4 or less players in the context (untested)
        if (alivePlayersContext.length <= 4) {
            return alivePlayersContext.filter(
                (p) =>
                    !!util.sameLayer(player.layer, p.layer) &&
                    v2.lengthSqr(v2.sub(player.pos, p.pos)) <= range * range,
            );
        }

        const playerIdContext = this.getIdContext(player);
        return this._game.grid
            .intersectCollider(collider.createCircle(player.pos, range))
            .filter(
                (obj): obj is Player =>
                    obj.__type == ObjectType.Player &&
                    playerIdContext == this.getIdContext(obj) &&
                    !obj.dead && //necessary since player isnt deleted from grid on death
                    !!util.sameLayer(player.layer, obj.layer) &&
                    v2.lengthSqr(v2.sub(player.pos, obj.pos)) <= range * range,
            );
    }

    /** if the current context mode supports reviving, unrelated to individual players */
    canRevive(): boolean {
        return this._applyContext<boolean>({
            [ContextMode.Solo]: () => false,
            [ContextMode.Team]: () => true,
            [ContextMode.Faction]: () => true,
        });
    }

    isReviving(player: Player): boolean {
        return this._applyContext<boolean>({
            [ContextMode.Solo]: () => false,
            [ContextMode.Team]: () => {
                return (
                    player.actionType == GameConfig.Action.Revive &&
                    !!player.action.targetId
                );
            },
            [ContextMode.Faction]: () => {
                return (
                    player.actionType == GameConfig.Action.Revive &&
                    !!player.action.targetId
                );
            },
        });
    }

    isBeingRevived(player: Player): boolean {
        if (!player.downed) return false;
        return this._applyContext<boolean>({
            [ContextMode.Solo]: () => false,
            [ContextMode.Team]: () => {
                return (
                    player.actionType == GameConfig.Action.Revive &&
                    player.action.targetId == 0
                );
            },
            [ContextMode.Faction]: () => {
                const normalRevive =
                    player.actionType == GameConfig.Action.Revive &&
                    player.action.targetId == 0;
                if (normalRevive) return true;

                const numMedics = this._game.playerBarn.medics.length;
                if (numMedics) {
                    return Boolean(
                        this._game.playerBarn.medics.find((medic) => {
                            return (
                                medic != player &&
                                this.isReviving(medic) &&
                                player.isAffectedByAOE(medic)
                            );
                        }),
                    );
                }
                return false;
            },
        });
    }

    showStatsMsg(player: Player): boolean {
        return this._applyContext<boolean>({
            [ContextMode.Solo]: () => false,
            [ContextMode.Team]: () =>
                !player.group!.allDeadOrDisconnected && this.aliveCount() > 1,
            [ContextMode.Faction]: () => {
                /**
                 * temporary fix for when you kill the last non knocked player on a team
                 * and all of the knocked players are supposed to bleed out
                 * technically everyone is "dead" at this point and the stats message shouldnt show for anyone
                 * but since the last knocked player gets killed first the downed teammates are technically still "alive"
                 *
                 * i believe the solution is to separate kills and gameovermsgs so that all kills in a tick get done first
                 * then all gameovermsgs get done after
                 * for (const kill of kills){};
                 * for (const msg of gameovermsgs){};
                 */
                if (player.team!.checkAllDowned(player)) return false;

                if (!this._game.isTeamMode) {
                    //stats msg can only show in solos if it's also faction mode
                    return this.aliveCount() > 1;
                }

                return !player.group!.allDeadOrDisconnected && this.aliveCount() > 1;
            },
        });
    }

    getPlayerStatuses(player: Player): PlayerStatus[] {
        if (this._contextMode == ContextMode.Solo) return [];

        const playerStatuses: PlayerStatus[] = [];
        const players: Player[] = this.getPlayerStatusPlayers(player)!;
        for (const p of players) {
            playerStatuses.push({
                hasData: p.playerStatusDirty,
                pos: p.pos,
                visible: p.teamId === player.teamId || p.timeUntilHidden > 0,
                dead: p.dead,
                downed: p.downed,
                role: p.role,
            });
        }
        return playerStatuses;
    }

    handlePlayerDeath(player: Player, params: DamageParams): void {
        return this._applyContext<void>({
            [ContextMode.Solo]: () => player.kill(params),
            [ContextMode.Team]: () => {
                const sourceIsPlayer = params.source?.__type === ObjectType.Player;
                const group = player.group!;
                if (player.downed) {
                    const finishedByTeammate =
                        player.downedBy &&
                        sourceIsPlayer &&
                        player.downedBy.groupId === (params.source as Player).groupId;

                    const bledOut =
                        player.downedBy &&
                        params.damageType == GameConfig.DamageType.Bleeding;

                    if (finishedByTeammate || bledOut) {
                        params.source = player.downedBy;
                    }

                    player.kill(params);
                    //special case that only happens when the player has self_revive since the teammates wouldnt have previously been finished off
                    if (group.checkAllDowned(player)) {
                        group.killAllTeammates();
                    }
                    return;
                }

                const allDeadOrDisconnected = group.checkAllDeadOrDisconnected(player);
                const allDowned = group.checkAllDowned(player);

                if (allDeadOrDisconnected || allDowned) {
                    group.allDeadOrDisconnected = true; // must set before any kill() calls so the gameovermsgs are accurate
                    player.kill(params);
                    if (allDowned) {
                        group.killAllTeammates();
                    }
                } else {
                    player.down(params);
                }
            },
            [ContextMode.Faction]: () => {
                const sourceIsPlayer = params.source?.__type === ObjectType.Player;
                const team = player.team!;
                if (player.downed) {
                    const finishedByTeammate =
                        player.downedBy &&
                        sourceIsPlayer &&
                        player.downedBy.teamId === (params.source as Player).teamId;

                    const bledOut =
                        player.downedBy &&
                        params.damageType == GameConfig.DamageType.Bleeding;

                    if (finishedByTeammate || bledOut) {
                        params.source = player.downedBy;
                    }

                    player.kill(params);
                    //special case that only happens when the player has self_revive since the teammates wouldnt have previously been finished off
                    if (team.checkAllDowned(player)) {
                        team.killAllTeammates();
                    }
                    return;
                }

                const allDead = team.checkAllDead(player);
                const allDowned = team.checkAllDowned(player);

                if (allDead || allDowned) {
                    player.kill(params);
                    if (allDowned) {
                        team.killAllTeammates();
                    }
                } else {
                    player.down(params);
                }
            },
        });
    }
}

=======
>>>>>>> 21993bfe
export class Game {
    started = false;
    stopped = false;
    allowJoin = true;
    over = false;
    startedTime = 0;
    id: string;
    teamMode: TeamMode;
    gameModeIdx: number;
    isTeamMode: boolean;
    config: ServerGameConfig;
    pluginManager = new PluginManager(this);
    contextManager: ContextManager;

    grid: Grid<GameObject>;
    objectRegister: ObjectRegister;

    teams: Team[] = [];
    groups = new Map<string, Group>();
    groupDatas: GroupData[] = [];

    get aliveCount(): number {
        return this.playerBarn.livingPlayers.length;
    }

    get trueAliveCount(): number {
        return this.playerBarn.livingPlayers.filter((p) => !p.disconnected).length;
    }

    get trueGroupsAliveCount(): number {
        return [...this.groups.values()].filter((group) => !group.allDeadOrDisconnected)
            .length;
    }

    getAliveGroups(): Group[] {
        return [...this.groups.values()].filter((group) => !group.allDeadOrDisconnected);
    }

    getAliveTeams(): Team[] {
        return this.teams.filter((team) => team.livingPlayers.length > 0);
    }

    /**
     * All msgs created this tick that will be sent to all players
     * cached in a single stream
     */
    msgsToSend = new net.MsgStream(new ArrayBuffer(4096));

    playerBarn = new PlayerBarn(this);
    lootBarn = new LootBarn(this);
    deadBodyBarn = new DeadBodyBarn(this);
    decalBarn = new DecalBarn(this);
    projectileBarn = new ProjectileBarn(this);
    bulletBarn = new BulletBarn(this);
    smokeBarn = new SmokeBarn(this);
    airdropBarn = new AirdropBarn(this);

    explosionBarn = new ExplosionBarn(this);
    planeBarn = new PlaneBarn(this);

    map: GameMap;
    gas: Gas;

    now!: number;

    perfTicker = 0;
    tickTimes: number[] = [];

    logger: Logger;

    start = Date.now();
    constructor(id: string, config: ServerGameConfig) {
        this.id = id;
        this.logger = new Logger(`Game #${this.id.substring(0, 4)}`);
        this.logger.log("Creating");

        this.config = config;

        this.teamMode = config.teamMode;
        this.gameModeIdx = Math.floor(this.teamMode / 2);
        this.isTeamMode = this.teamMode !== TeamMode.Solo;

        this.map = new GameMap(this);
        this.grid = new Grid(this.map.width, this.map.height);
        this.objectRegister = new ObjectRegister(this.grid);

        this.gas = new Gas(this.map);

        this.contextManager = new ContextManager(this);

        if (this.map.factionMode) {
            for (let i = 1; i <= this.map.mapDef.gameMode.factions!; i++) {
                this.addTeam(i);
            }
        }
    }

    async init() {
        await this.pluginManager.loadPlugins();
        this.pluginManager.emit("gameCreated", this);
        this.map.init();

        this.allowJoin = true;
        this.logger.log(`Created in ${Date.now() - this.start} ms`);
    }

    update(): void {
        const now = Date.now();
        if (!this.now) this.now = now;
        const dt = (now - this.now) / 1000;
        this.now = now;

        if (this.started) this.startedTime += dt;

        //
        // Update modules
        //
        this.gas.update(dt);
        this.playerBarn.update(dt);
        this.map.update();
        this.lootBarn.update(dt);
        this.bulletBarn.update(dt);
        this.projectileBarn.update(dt);
        this.explosionBarn.update();
        this.smokeBarn.update(dt);
        this.airdropBarn.update(dt);
        this.deadBodyBarn.update(dt);
        this.decalBarn.update(dt);
        this.planeBarn.update(dt);

        if (Config.perfLogging.enabled) {
            // Record performance and start the next tick
            // THIS TICK COUNTER IS WORKING CORRECTLY!
            // It measures the time it takes to calculate a tick, not the time between ticks.
            const tickTime = Date.now() - this.now;
            this.tickTimes.push(tickTime);

            this.perfTicker += dt;
            if (this.perfTicker >= Config.perfLogging.time) {
                this.perfTicker = 0;
                const mspt =
                    this.tickTimes.reduce((a, b) => a + b) / this.tickTimes.length;

                this.logger.log(
                    `Avg ms/tick: ${mspt.toFixed(2)} | Load: ${((mspt / (1000 / Config.gameTps)) * 100).toFixed(1)}%`,
                );
                this.tickTimes = [];
            }
        }
    }

    netSync() {
        // serialize objects and send msgs
        this.objectRegister.serializeObjs();
        this.playerBarn.sendMsgs();

        //
        // reset stuff
        //
        this.playerBarn.flush();
        this.bulletBarn.flush();
        this.airdropBarn.flush();
        this.objectRegister.flush();
        this.explosionBarn.flush();
        this.gas.flush();
        this.msgsToSend.stream.index = 0;
    }

    canJoin(): boolean {
        const gracePeriodTime = GameConfig.player.gracePeriodTime;
        return (
            (gracePeriodTime == 0 || this.startedTime < gracePeriodTime) &&
            this.aliveCount < this.map.mapDef.gameMode.maxPlayers &&
            !this.over &&
            this.gas.stage < 2
        );
    }

    nextTeam(currentTeam: Group) {
        const aliveTeams = Array.from(this.groups.values()).filter(
            (t) => !t.allDeadOrDisconnected,
        );
        const currentTeamIndex = aliveTeams.indexOf(currentTeam);
        const newIndex = (currentTeamIndex + 1) % aliveTeams.length;
        return aliveTeams[newIndex];
    }

    prevTeam(currentTeam: Group) {
        const aliveTeams = Array.from(this.groups.values()).filter(
            (t) => !t.allDeadOrDisconnected,
        );
        const currentTeamIndex = aliveTeams.indexOf(currentTeam);
        return aliveTeams.at(currentTeamIndex - 1) ?? currentTeam;
    }

    handleMsg(buff: ArrayBuffer | Buffer, socketData: GameSocketData): void {
        const msgStream = new net.MsgStream(buff);
        const type = msgStream.deserializeMsgType();
        const stream = msgStream.stream;

        const player = socketData.player;

        if (type === net.MsgType.Join && !player) {
            const joinMsg = new net.JoinMsg();
            joinMsg.deserialize(stream);
            this.playerBarn.addPlayer(socketData, joinMsg);
            return;
        }

        if (!player) {
            socketData.closeSocket();
            return;
        }

        switch (type) {
            case net.MsgType.Input: {
                const inputMsg = new net.InputMsg();
                inputMsg.deserialize(stream);
                player.handleInput(inputMsg);
                break;
            }
            case net.MsgType.Emote: {
                const emoteMsg = new net.EmoteMsg();
                emoteMsg.deserialize(stream);

                this.playerBarn.emotes.push(
                    new Emote(player.__id, emoteMsg.pos, emoteMsg.type, emoteMsg.isPing),
                );
                break;
            }
            case net.MsgType.DropItem: {
                const dropMsg = new net.DropItemMsg();
                dropMsg.deserialize(stream);
                player.dropItem(dropMsg);
                break;
            }
            case net.MsgType.Spectate: {
                const spectateMsg = new net.SpectateMsg();
                spectateMsg.deserialize(stream);
                player.spectate(spectateMsg);
                break;
            }
        }
    }

    sendMsg(type: net.MsgType, msg: net.Msg) {
        this.msgsToSend.serializeMsg(type, msg);
    }

    /** if game over, return group that won */
    isTeamGameOver(): Group | undefined {
        const groupAlives = [...this.groups.values()].filter(
            (group) => !group.allDeadOrDisconnected,
        );

        if (groupAlives.length <= 1) {
            return groupAlives[0];
        }
    }

    checkGameOver(): void {
        if (this.over) return;
        const didGameEnd: boolean = this.contextManager.handleGameEnd();
        if (didGameEnd) {
            this.over = true;
            setTimeout(() => {
                this.stop();
            }, 750);
        }
    }

    getSmallestTeam() {
        if (!this.map.factionMode) return undefined;

        return this.teams.reduce((smallest, current) => {
            if (current.livingPlayers.length < smallest.livingPlayers.length) {
                return current;
            }
            return smallest;
        }, this.teams[0]);
    }

    addTeam(teamId: number) {
        const team = new Team(teamId);
        this.teams.push(team);
    }

    addGroup(hash: string, autoFill: boolean) {
        const groupId = this.playerBarn.groupIdAllocator.getNextId();
        // let teamId = groupId;
        if (this.map.factionMode) {
            // teamId = util.randomInt(1, 2);
            // teamId = util.randomInt(1, this.map.mapDef.gameMode.factions ?? 2);
        }
        const group = new Group(hash, groupId, autoFill);
        // const group = new Group(hash, groupId, teamId, autoFill);
        this.groups.set(hash, group);
        return group;
    }

    stop(): void {
        if (this.stopped) return;
        this.stopped = true;
        this.allowJoin = false;
        for (const player of this.playerBarn.players) {
            if (!player.disconnected) {
                player.socketData.closeSocket();
            }
        }
        this.logger.log("Game Ended");
    }
}<|MERGE_RESOLUTION|>--- conflicted
+++ resolved
@@ -1,14 +1,6 @@
 import type { MapDefs } from "../../../shared/defs/mapDefs";
 import { GameConfig } from "../../../shared/gameConfig";
 import * as net from "../../../shared/net/net";
-<<<<<<< HEAD
-import { ObjectType } from "../../../shared/net/objectSerializeFns";
-import type { PlayerStatus } from "../../../shared/net/updateMsg";
-import { collider } from "../../../shared/utils/collider";
-import { util } from "../../../shared/utils/util";
-import { v2 } from "../../../shared/utils/v2";
-=======
->>>>>>> 21993bfe
 import { Config, TeamMode } from "../config";
 import type { GameSocketData } from "../gameServer";
 import { Logger } from "../utils/logger";
@@ -41,330 +33,6 @@
     autoFill: boolean;
 };
 
-<<<<<<< HEAD
-enum ContextMode {
-    Solo,
-    Team,
-    Faction,
-}
-
-class ContextManager {
-    private _game: Game;
-    private _contextMode: ContextMode;
-
-    constructor(game: Game) {
-        this._game = game;
-
-        this._contextMode = [
-            game.teamMode == TeamMode.Solo && !game.map.factionMode,
-            game.teamMode != TeamMode.Solo && !game.map.factionMode,
-            game.map.factionMode,
-        ].findIndex((isMode) => isMode);
-    }
-
-    private _applyContext<T>(contextObj: Record<ContextMode, () => T>) {
-        return contextObj[this._contextMode]();
-    }
-
-    aliveCount(): number {
-        return this._applyContext<number>({
-            [ContextMode.Solo]: () => this._game.playerBarn.livingPlayers.length,
-            [ContextMode.Team]: () => this._game.getAliveGroups().length,
-            [ContextMode.Faction]: () => this._game.getAliveTeams().length, //tbd
-        });
-    }
-
-    /** true if game needs to end */
-    handleGameEnd(): boolean {
-        return this._applyContext<boolean>({
-            [ContextMode.Solo]: () => {
-                if (!this._game.started || this.aliveCount() > 1) return false;
-                const winner = this._game.playerBarn.livingPlayers[0];
-                winner.addGameOverMsg(winner.teamId);
-                return true;
-            },
-            [ContextMode.Team]: () => {
-                if (!this._game.started || this.aliveCount() > 1) return false;
-                const winner = this._game.getAliveGroups()[0];
-                for (const player of winner.getAlivePlayers()) {
-                    player.addGameOverMsg(winner.groupId);
-                }
-                return true;
-            },
-            [ContextMode.Faction]: () => {
-                if (!this._game.started || this.aliveCount() > 1) return false;
-                const winner = this._game.getAliveTeams()[0];
-                for (const player of winner.livingPlayers) {
-                    player.addGameOverMsg(winner.teamId);
-                }
-                return true;
-            },
-        });
-    }
-
-    isGameStarted(): boolean {
-        return this._applyContext<boolean>({
-            [ContextMode.Solo]: () => this.aliveCount() > 1,
-            [ContextMode.Team]: () => this.aliveCount() > 1,
-            [ContextMode.Faction]: () => this.aliveCount() > 1, //tbd
-        });
-    }
-
-    updateAliveCounts(aliveCounts: number[]): void {
-        return this._applyContext<void>({
-            [ContextMode.Solo]: () => aliveCounts.push(this._game.aliveCount),
-            [ContextMode.Team]: () => aliveCounts.push(this._game.aliveCount),
-            [ContextMode.Faction]: () => {
-                const numFactions = this._game.map.mapDef.gameMode.factions;
-                if (!numFactions) return;
-                for (let i = 0; i < numFactions; i++) {
-                    aliveCounts.push(this._game.teams[i].livingPlayers.length);
-                }
-            },
-        });
-    }
-
-    getPlayerStatusPlayers(player: Player): Player[] | undefined {
-        return this._applyContext<Player[] | undefined>({
-            [ContextMode.Solo]: () => undefined,
-            [ContextMode.Team]: () => player.group!.players,
-            [ContextMode.Faction]: () => this._game.playerBarn.players,
-        });
-    }
-
-    getAlivePlayersContext(player: Player): Player[] {
-        return this._applyContext<Player[]>({
-            [ContextMode.Solo]: () => (!player.dead ? [player] : []),
-            [ContextMode.Team]: () => player.group!.livingPlayers,
-            [ContextMode.Faction]: () => player.team!.livingPlayers,
-        });
-    }
-
-    getIdContext(player: Player): number {
-        return this._applyContext<number>({
-            [ContextMode.Solo]: () => player.__id,
-            [ContextMode.Team]: () => player.groupId,
-            [ContextMode.Faction]: () => player.teamId,
-        });
-    }
-
-    /** includes passed in player */
-    getNearbyAlivePlayersContext(player: Player, range: number): Player[] {
-        const alivePlayersContext = this.getAlivePlayersContext(player);
-
-        //probably more efficient when there's 4 or less players in the context (untested)
-        if (alivePlayersContext.length <= 4) {
-            return alivePlayersContext.filter(
-                (p) =>
-                    !!util.sameLayer(player.layer, p.layer) &&
-                    v2.lengthSqr(v2.sub(player.pos, p.pos)) <= range * range,
-            );
-        }
-
-        const playerIdContext = this.getIdContext(player);
-        return this._game.grid
-            .intersectCollider(collider.createCircle(player.pos, range))
-            .filter(
-                (obj): obj is Player =>
-                    obj.__type == ObjectType.Player &&
-                    playerIdContext == this.getIdContext(obj) &&
-                    !obj.dead && //necessary since player isnt deleted from grid on death
-                    !!util.sameLayer(player.layer, obj.layer) &&
-                    v2.lengthSqr(v2.sub(player.pos, obj.pos)) <= range * range,
-            );
-    }
-
-    /** if the current context mode supports reviving, unrelated to individual players */
-    canRevive(): boolean {
-        return this._applyContext<boolean>({
-            [ContextMode.Solo]: () => false,
-            [ContextMode.Team]: () => true,
-            [ContextMode.Faction]: () => true,
-        });
-    }
-
-    isReviving(player: Player): boolean {
-        return this._applyContext<boolean>({
-            [ContextMode.Solo]: () => false,
-            [ContextMode.Team]: () => {
-                return (
-                    player.actionType == GameConfig.Action.Revive &&
-                    !!player.action.targetId
-                );
-            },
-            [ContextMode.Faction]: () => {
-                return (
-                    player.actionType == GameConfig.Action.Revive &&
-                    !!player.action.targetId
-                );
-            },
-        });
-    }
-
-    isBeingRevived(player: Player): boolean {
-        if (!player.downed) return false;
-        return this._applyContext<boolean>({
-            [ContextMode.Solo]: () => false,
-            [ContextMode.Team]: () => {
-                return (
-                    player.actionType == GameConfig.Action.Revive &&
-                    player.action.targetId == 0
-                );
-            },
-            [ContextMode.Faction]: () => {
-                const normalRevive =
-                    player.actionType == GameConfig.Action.Revive &&
-                    player.action.targetId == 0;
-                if (normalRevive) return true;
-
-                const numMedics = this._game.playerBarn.medics.length;
-                if (numMedics) {
-                    return Boolean(
-                        this._game.playerBarn.medics.find((medic) => {
-                            return (
-                                medic != player &&
-                                this.isReviving(medic) &&
-                                player.isAffectedByAOE(medic)
-                            );
-                        }),
-                    );
-                }
-                return false;
-            },
-        });
-    }
-
-    showStatsMsg(player: Player): boolean {
-        return this._applyContext<boolean>({
-            [ContextMode.Solo]: () => false,
-            [ContextMode.Team]: () =>
-                !player.group!.allDeadOrDisconnected && this.aliveCount() > 1,
-            [ContextMode.Faction]: () => {
-                /**
-                 * temporary fix for when you kill the last non knocked player on a team
-                 * and all of the knocked players are supposed to bleed out
-                 * technically everyone is "dead" at this point and the stats message shouldnt show for anyone
-                 * but since the last knocked player gets killed first the downed teammates are technically still "alive"
-                 *
-                 * i believe the solution is to separate kills and gameovermsgs so that all kills in a tick get done first
-                 * then all gameovermsgs get done after
-                 * for (const kill of kills){};
-                 * for (const msg of gameovermsgs){};
-                 */
-                if (player.team!.checkAllDowned(player)) return false;
-
-                if (!this._game.isTeamMode) {
-                    //stats msg can only show in solos if it's also faction mode
-                    return this.aliveCount() > 1;
-                }
-
-                return !player.group!.allDeadOrDisconnected && this.aliveCount() > 1;
-            },
-        });
-    }
-
-    getPlayerStatuses(player: Player): PlayerStatus[] {
-        if (this._contextMode == ContextMode.Solo) return [];
-
-        const playerStatuses: PlayerStatus[] = [];
-        const players: Player[] = this.getPlayerStatusPlayers(player)!;
-        for (const p of players) {
-            playerStatuses.push({
-                hasData: p.playerStatusDirty,
-                pos: p.pos,
-                visible: p.teamId === player.teamId || p.timeUntilHidden > 0,
-                dead: p.dead,
-                downed: p.downed,
-                role: p.role,
-            });
-        }
-        return playerStatuses;
-    }
-
-    handlePlayerDeath(player: Player, params: DamageParams): void {
-        return this._applyContext<void>({
-            [ContextMode.Solo]: () => player.kill(params),
-            [ContextMode.Team]: () => {
-                const sourceIsPlayer = params.source?.__type === ObjectType.Player;
-                const group = player.group!;
-                if (player.downed) {
-                    const finishedByTeammate =
-                        player.downedBy &&
-                        sourceIsPlayer &&
-                        player.downedBy.groupId === (params.source as Player).groupId;
-
-                    const bledOut =
-                        player.downedBy &&
-                        params.damageType == GameConfig.DamageType.Bleeding;
-
-                    if (finishedByTeammate || bledOut) {
-                        params.source = player.downedBy;
-                    }
-
-                    player.kill(params);
-                    //special case that only happens when the player has self_revive since the teammates wouldnt have previously been finished off
-                    if (group.checkAllDowned(player)) {
-                        group.killAllTeammates();
-                    }
-                    return;
-                }
-
-                const allDeadOrDisconnected = group.checkAllDeadOrDisconnected(player);
-                const allDowned = group.checkAllDowned(player);
-
-                if (allDeadOrDisconnected || allDowned) {
-                    group.allDeadOrDisconnected = true; // must set before any kill() calls so the gameovermsgs are accurate
-                    player.kill(params);
-                    if (allDowned) {
-                        group.killAllTeammates();
-                    }
-                } else {
-                    player.down(params);
-                }
-            },
-            [ContextMode.Faction]: () => {
-                const sourceIsPlayer = params.source?.__type === ObjectType.Player;
-                const team = player.team!;
-                if (player.downed) {
-                    const finishedByTeammate =
-                        player.downedBy &&
-                        sourceIsPlayer &&
-                        player.downedBy.teamId === (params.source as Player).teamId;
-
-                    const bledOut =
-                        player.downedBy &&
-                        params.damageType == GameConfig.DamageType.Bleeding;
-
-                    if (finishedByTeammate || bledOut) {
-                        params.source = player.downedBy;
-                    }
-
-                    player.kill(params);
-                    //special case that only happens when the player has self_revive since the teammates wouldnt have previously been finished off
-                    if (team.checkAllDowned(player)) {
-                        team.killAllTeammates();
-                    }
-                    return;
-                }
-
-                const allDead = team.checkAllDead(player);
-                const allDowned = team.checkAllDowned(player);
-
-                if (allDead || allDowned) {
-                    player.kill(params);
-                    if (allDowned) {
-                        team.killAllTeammates();
-                    }
-                } else {
-                    player.down(params);
-                }
-            },
-        });
-    }
-}
-
-=======
->>>>>>> 21993bfe
 export class Game {
     started = false;
     stopped = false;
