--- conflicted
+++ resolved
@@ -2659,24 +2659,6 @@
         });
     }
 
-<<<<<<< HEAD
-    dropArmor(item: string, armorDef: LootDef): boolean {
-        if (armorDef.type != "chest" && armorDef.type != "helmet") return false;
-        if (armorDef.noDrop) return false;
-        if (!this[armorDef.type]) return false;
-        this.game.lootBarn.addLoot(
-            item,
-            this.pos,
-            this.layer,
-            1,
-            undefined,
-            -4,
-            this.dir
-        );
-        this[armorDef.type] = "";
-        this.setDirty();
-        return true;
-=======
     dropLoot(type: string, count = 1, useCountForAmmo?: boolean) {
         this.game.lootBarn.addLoot(
             type,
@@ -2689,6 +2671,16 @@
         );
     }
 
+    dropArmor(item: string, armorDef: LootDef): boolean {
+        if (armorDef.type != "chest" && armorDef.type != "helmet") return false;
+        if (armorDef.noDrop) return false;
+        if (!this[armorDef.type]) return false;
+        this.dropLoot(item, 1);
+        this[armorDef.type] = "";
+        this.setDirty();
+        return true;
+    }
+
     splitUpLoot(item: string, amount: number) {
         const dropCount = Math.floor(amount / 60);
         for (let i = 0; i < dropCount; i++) {
@@ -2697,7 +2689,6 @@
         if (amount % 60 !== 0) {
             this.dropLoot(item, amount % 60);
         }
->>>>>>> cc958bf1
     }
 
     dropItem(dropMsg: net.DropItemMsg): void {
@@ -2743,28 +2734,7 @@
             }
             case "chest":
             case "helmet": {
-<<<<<<< HEAD
-                // if (itemDef.noDrop) return;
-                // if (!this[itemDef.type]) return;
-                // this.game.lootBarn.addLoot(
-                //     dropMsg.item,
-                //     this.pos,
-                //     this.layer,
-                //     1,
-                //     undefined,
-                //     -4,
-                //     this.dir
-                // );
-                // this[itemDef.type] = "";
-                // this.setDirty();
-                if (!this.dropArmor(dropMsg.item, itemDef)) return;
-=======
-                if (itemDef.noDrop) return;
-                if (!this[itemDef.type]) return;
-                this.dropLoot(dropMsg.item, 1);
-                this[itemDef.type] = "";
-                this.setDirty();
->>>>>>> cc958bf1
+                this.dropArmor(dropMsg.item, itemDef);
                 break;
             }
             case "heal":
