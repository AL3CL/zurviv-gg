--- conflicted
+++ resolved
@@ -977,7 +977,7 @@
     throwThrowable(noSpeed?: boolean): void {
         if (!this.cookingThrowable) return;
         this.cookingThrowable = false;
-<<<<<<< HEAD
+
         //need to store this incase throwableType gets replaced with its "heavy" variant like snowball => snowball_heavy
         //used to manage inventory since snowball_heavy isnt stored in inventory, when it's thrown you decrement "snowball" from inv
         const oldThrowableType = this.weapons[GameConfig.WeaponSlot.Throwable].type;
@@ -997,7 +997,7 @@
         let multiplier: number;
         if (throwableDef.forceMaxThrowDistance) {
             multiplier = 1;
-        } else if (this.curWeapIdx != GameConfig.WeaponSlot.Throwable) {
+        } else if (this.curWeapIdx != GameConfig.WeaponSlot.Throwable || noSpeed) {
             //if selected weapon slot is not throwable, that means player switched slots early and velocity needs to be 0
             multiplier = 0;
         } else {
@@ -1012,39 +1012,14 @@
 
         const throwStr = multiplier * throwableDef.throwPhysics.speed;
 
-        const weapSlotId = GameConfig.WeaponSlot.Throwable;
         if (this.player.inventory[oldThrowableType] > 0) {
             this.player.inventory[oldThrowableType] -= 1;
-
-            // if throwable count drops below 0
-            // show the next throwable
-            // if theres none switch to last weapon
-            if (this.player.inventory[oldThrowableType] == 0) {
-=======
-        const throwableType = this.weapons[WeaponSlot.Throwable].type;
-        if (!throwableType) return;
-        const throwableDef = GameObjectDefs[throwableType];
-        assert(throwableDef.type === "throwable");
-
-        //if selected weapon slot is not throwable, that means player switched slots early and velocity needs to be 0
-        const throwStr =
-            this.curWeapIdx == WeaponSlot.Throwable && !noSpeed
-                ? math.clamp(
-                      this.player.toMouseLen,
-                      0,
-                      GameConfig.player.throwableMaxMouseDist * 1.8,
-                  ) / 15
-                : 0;
-
-        if (this.player.inventory[throwableType] > 0) {
-            this.player.inventory[throwableType] -= 1;
 
             // if throwable count drops below 0
             // show the next throwable
             // the function will handle switching to last weapon
             // if no more throwables
-            if (this.player.inventory[throwableType] == 0) {
->>>>>>> f8e94f6c
+            if (this.player.inventory[oldThrowableType] == 0) {
                 this.showNextThrowable();
             }
             this.player.weapsDirty = true;
